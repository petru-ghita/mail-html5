define(function(require) {
    'use strict';

    var util = require('cryptoLib/util'),
        _ = require('underscore'),
        str = require('js/app-config').string,
        config = require('js/app-config').config;

    var EmailDAO = function(keychain, crypto, devicestorage) {
        var self = this;

        self._keychain = keychain;
        self._crypto = crypto;
        self._devicestorage = devicestorage;
    };

    //
    // External API
    //

    EmailDAO.prototype.init = function(options, callback) {
        var self = this,
            keypair;

        self._account = options.account;
        self._account.busy = false;
        self._account.online = false;

        // validate email address
        var emailAddress = self._account.emailAddress;
        if (!util.validateEmailAddress(emailAddress)) {
            callback({
                errMsg: 'The user email address must be specified!'
            });
            return;
        }

        // init keychain and then crypto module
        initKeychain();

        function initKeychain() {
            // init user's local database
            self._devicestorage.init(emailAddress, function() {
                // call getUserKeyPair to read/sync keypair with devicestorage/cloud
                self._keychain.getUserKeyPair(emailAddress, function(err, storedKeypair) {
                    if (err) {
                        callback(err);
                        return;
                    }

                    keypair = storedKeypair;
                    initFolders();
                });
            });
        }

        function initFolders() {
            // try init folders from memory, since imap client not initiated yet
            self._imapListFolders(function(err, folders) {
                // dont handle offline case this time
                if (err && err.code !== 42) {
                    callback(err);
                    return;
                }

                self._account.folders = folders;
                callback(null, keypair);
            });
        }
    };

<<<<<<< HEAD
    EmailDAO.prototype.onConnect = function(options, callback) {
        var self = this;
=======
                    // every folder is initially created with an unread count of 0.
                    // the unread count will be updated after every sync
                    folders.forEach(function(folder) {
                        folder.count = 0;
                    });
>>>>>>> 550ad373

        self._imapClient = options.imapClient;
        self._smtpClient = options.smtpClient;

        // delegation-esque pattern to mitigate between node-style events and plain js
        self._imapClient.onIncomingMessage = function(message) {
            if (typeof self.onIncomingMessage === 'function') {
                self.onIncomingMessage(message);
            }
        };

        // connect to newly created imap client
        self._imapLogin(function(err) {
            if (err) {
                callback(err);
                return;
            }

            // set status to online
            self._account.online = true;

            // check memory
            if (self._account.folders) {
                // no need to init folder again on connect... already in memory
                callback();
                return;
            }

            // init folders
            self._imapListFolders(function(err, folders) {
                if (err) {
                    callback(err);
                    return;
                }

                self._account.folders = folders;
                callback();
            });
        });
    };

    EmailDAO.prototype.onDisconnect = function(options, callback) {
        // set status to online
        this._account.online = false;
        this._imapClient = undefined;
        this._smtpClient = undefined;

        callback();
    };

    EmailDAO.prototype.unlock = function(options, callback) {
        var self = this;

        if (options.keypair) {
            // import existing key pair into crypto module
            self._crypto.importKeys({
                passphrase: options.passphrase,
                privateKeyArmored: options.keypair.privateKey.encryptedKey,
                publicKeyArmored: options.keypair.publicKey.publicKey
            }, callback);
            return;
        }

        // no keypair for is stored for the user... generate a new one
        self._crypto.generateKeys({
            emailAddress: self._account.emailAddress,
            keySize: self._account.asymKeySize,
            passphrase: options.passphrase
        }, function(err, generatedKeypair) {
            if (err) {
                callback(err);
                return;
            }

            handleGenerated(generatedKeypair);
        });

        function handleGenerated(generatedKeypair) {
            // import the new key pair into crypto module
            self._crypto.importKeys({
                passphrase: options.passphrase,
                privateKeyArmored: generatedKeypair.privateKeyArmored,
                publicKeyArmored: generatedKeypair.publicKeyArmored
            }, function(err) {
                if (err) {
                    callback(err);
                    return;
                }

                // persist newly generated keypair
                var newKeypair = {
                    publicKey: {
                        _id: generatedKeypair.keyId,
                        userId: self._account.emailAddress,
                        publicKey: generatedKeypair.publicKeyArmored
                    },
                    privateKey: {
                        _id: generatedKeypair.keyId,
                        userId: self._account.emailAddress,
                        encryptedKey: generatedKeypair.privateKeyArmored
                    }
                };
                self._keychain.putUserKeyPair(newKeypair, callback);
            });
        }
    };

    EmailDAO.prototype.sync = function(options, callback) {
        /*
         * Here's how delta sync works:
         *
         * First, we sync the messages between memory and local storage, based on their uid
         * delta1: storage > memory  => we deleted messages, remove from remote and memory
         * delta2:  memory > storage => we added messages, push to remote <<< not supported yet
         *
         * Second, we check the delta for the flags
         * deltaF2: memory > storage => we changed flags, sync them to the remote and memory
         *
         * Third, we go on to sync between imap and memory, again based on uid
         * delta3: memory > imap    => we deleted messages directly from the remote, remove from memory and storage
         * delta4:   imap > memory  => we have new messages available, fetch to memory and storage
         *
         * Fourth, we pull changes in the flags downstream
         * deltaF4: imap > memory  => we changed flags directly on the remote, sync them to the storage and memory
         */

        var self = this,
            folder,
            delta1 /*, delta2 */ , delta3, delta4, //message 
            deltaF2, deltaF4,
            isFolderInitialized;


        // validate options
        if (!options.folder) {
            callback({
                errMsg: 'Invalid options!'
            });
            return;
        }

        // check busy status
        if (self._account.busy) {
            callback({
                errMsg: 'Sync aborted: Previous sync still in progress',
                code: 409
            });
            return;
        }

        // not busy -> set busy
        self._account.busy = true;

        folder = _.findWhere(self._account.folders, {
            path: options.folder
        });
        isFolderInitialized = !! folder.messages;

        // initial filling from local storage is an exception from the normal sync.
        // after reading from local storage, do imap sync
        if (!isFolderInitialized) {
            initFolderMessages();
            return;
        }

        doLocalDelta();

        function initFolderMessages() {
            folder.messages = [];
            self._localListMessages({
                folder: folder.path
            }, function(err, storedMessages) {
                if (err) {
                    self._account.busy = false;
                    callback(err);
                    return;
                }

                if (_.isEmpty(storedMessages)) {
                    // if there's nothing here, we're good
                    callback();
                    doImapDelta();
                    return;
                }

                var after = _.after(storedMessages.length, function() {
                    callback();
                    doImapDelta();
                });

                storedMessages.forEach(function(storedMessage) {
                    handleMessage(storedMessage, function(err, cleartextMessage) {
                        if (err) {
                            self._account.busy = false;
                            callback(err);
                            return;
                        }

                        folder.messages.push(cleartextMessage);
                        after();
                    });
                });
            });
        }

        function doLocalDelta() {
            self._localListMessages({
                folder: folder.path
            }, function(err, storedMessages) {
                if (err) {
                    self._account.busy = false;
                    callback(err);
                    return;
                }

                /*
                 * delta1: storage > memory  => we deleted messages, remove from remote
                 * delta2:  memory > storage => we added messages, push to remote
                 * deltaF2: memory > storage => we changed flags, sync them to the remote and memory
                 */
                delta1 = checkDelta(storedMessages, folder.messages);
                // delta2 = checkDelta(folder.messages, storedMessages); // not supported yet
                deltaF2 = checkFlags(folder.messages, storedMessages);

                doDelta1();

                function doDelta1() {
                    if (_.isEmpty(delta1)) {
                        doDeltaF2();
                        return;
                    }

                    var after = _.after(delta1.length, function() {
                        doDeltaF2();
                    });

                    // deltaF2 contains references to the in-memory messages
                    delta1.forEach(function(inMemoryMessage) {
                        var deleteMe = {
                            folder: folder.path,
                            uid: inMemoryMessage.uid
                        };

                        self._imapDeleteMessage(deleteMe, function(err) {
                            if (err) {
                                self._account.busy = false;
                                callback(err);
                                return;
                            }

                            self._localDeleteMessage(deleteMe, function(err) {
                                if (err) {
                                    self._account.busy = false;
                                    callback(err);
                                    return;
                                }

                                after();
                            });
                        });
                    });
                }

                function doDeltaF2() {
                    if (_.isEmpty(deltaF2)) {
                        callback();
                        doImapDelta();
                        return;
                    }

                    var after = _.after(deltaF2.length, function() {
                        callback();
                        doImapDelta();
                    });

                    // deltaF2 contains references to the in-memory messages
                    deltaF2.forEach(function(inMemoryMessage) {
                        self._imapMark({
                            folder: folder.path,
                            uid: inMemoryMessage.uid,
                            unread: inMemoryMessage.unread,
                            answered: inMemoryMessage.answered
                        }, function(err) {
                            if (err) {
                                self._account.busy = false;
                                callback(err);
                                return;
                            }

                            var storedMessage = _.findWhere(storedMessages, {
                                uid: inMemoryMessage.uid
                            });

                            storedMessage.unread = inMemoryMessage.unread;
                            storedMessage.answered = inMemoryMessage.answered;

                            self._localStoreMessages({
                                folder: folder.path,
                                emails: [storedMessage]
                            }, function(err) {
                                if (err) {
                                    self._account.busy = false;
                                    callback(err);
                                    return;
                                }

                                after();
                            });
                        });
                    });
                }
            });
        }

        function doImapDelta() {
            self._imapSearch({
                folder: folder.path
            }, function(err, uids) {
                if (err) {
                    self._account.busy = false;
                    callback(err);
                    return;
                }

                // uidWrappers is just to wrap the bare uids in an object { uid: 123 } so 
                // the checkDelta function can treat it like something that resembles a stripped down email object...
                var uidWrappers = _.map(uids, function(uid) {
                    return {
                        uid: uid
                    };
                });

                /*
                 * delta3: memory > imap   => we deleted messages directly from the remote, remove from memory and storage
                 * delta4:   imap > memory => we have new messages available, fetch to memory and storage
                 */
                delta3 = checkDelta(folder.messages, uidWrappers);
                delta4 = checkDelta(uidWrappers, folder.messages);

                doDelta3();

                // we deleted messages directly from the remote, remove from memory and storage
                function doDelta3() {
                    if (_.isEmpty(delta3)) {
                        doDelta4();
                        return;
                    }

                    var after = _.after(delta3.length, function() {
                        // we're done with delta 3, so let's continue
                        doDelta4();
                    });

                    // delta3 contains references to the in-memory messages that have been deleted from the remote
                    delta3.forEach(function(inMemoryMessage) {
                        // remove delta3 from local storage
                        self._localDeleteMessage({
                            folder: folder.path,
                            uid: inMemoryMessage.uid
                        }, function(err) {
                            if (err) {
                                self._account.busy = false;
                                callback(err);
                                return;
                            }

                            // remove delta3 from memory
                            var idx = folder.messages.indexOf(inMemoryMessage);
                            folder.messages.splice(idx, 1);

                            after();
                        });
                    });
                }

                // we have new messages available, fetch to memory and storage
                // (downstream sync)
                function doDelta4() {
                    // eliminate uids smaller than the biggest local uid, i.e. just fetch everything
                    // that came in AFTER the most recent email we have in memory. Keep in mind that
                    // uids are strictly ascending, so there can't be a NEW mail in the mailbox with a 
                    // uid smaller than anything we've encountered before.
                    if (!_.isEmpty(folder.messages)) {
                        var localUids = _.pluck(folder.messages, 'uid'),
                            maxLocalUid = Math.max.apply(null, localUids);

                        // eliminate everything prior to maxLocalUid
                        delta4 = _.filter(delta4, function(uidWrapper) {
                            return uidWrapper.uid > maxLocalUid;
                        });
                    }

                    syncNextItem();

                    function syncNextItem() {
                        // no delta, we're done here
                        if (_.isEmpty(delta4)) {
                            doDeltaF4();
                            return;
                        }

                        // delta4 contains the headers that are newly available on the remote
                        var nextUidWrapper = delta4.shift();

                        // get the whole message
                        self._imapGetMessage({
                            folder: folder.path,
                            uid: nextUidWrapper.uid
                        }, function(err, message) {
                            if (err) {
                                self._account.busy = false;
                                callback(err);
                                return;
                            }

                            // imap filtering may not be sufficient, since google filters out
                            // non-alphabetical characters
                            if (message.subject.indexOf(str.subjectPrefix) === -1) {
                                syncNextItem();
                                return;
                            }

                            if (isVerificationMail(message)) {
                                verify(message, function(err) {
                                    if (err) {
                                        self._account.busy = false;
                                        callback(err);
                                        return;
                                    }

                                    syncNextItem();
                                });
                                return;
                            }

                            // add the encrypted message to the local storage
                            self._localStoreMessages({
                                folder: folder.path,
                                emails: [message]
                            }, function(err) {
                                if (err) {
                                    self._account.busy = false;
                                    callback(err);
                                    return;
                                }

                                // decrypt and add to folder in memory
                                handleMessage(message, function(err, cleartextMessage) {
                                    if (err) {
                                        self._account.busy = false;
                                        callback(err);
                                        return;
                                    }

                                    folder.messages.push(cleartextMessage);
                                    syncNextItem();
                                });
                            });
                        });
                    }
                }
            });

            function doDeltaF4() {
                var answeredUids, unreadUids;

                getUnreadUids();

                // find all the relevant unread mails
                function getUnreadUids() {
                    self._imapSearch({
                        folder: folder.path,
                        unread: true
                    }, function(err, uids) {
                        if (err) {
                            self._account.busy = false;
                            callback(err);
                            return;
                        }

                        // we're done here, let's get all the answered mails
                        unreadUids = uids;
                        getAnsweredUids();
                    });
                }

                // find all the relevant answered mails
                function getAnsweredUids() {
                    // find all the relevant answered mails
                    self._imapSearch({
                        folder: folder.path,
                        answered: true
                    }, function(err, uids) {
                        if (err) {
                            self._account.busy = false;
                            callback(err);
                            return;
                        }

                        // we're done here, let's update what we have in memory and persist that!
                        answeredUids = uids;
                        updateFlags();
                    });

                }

                function updateFlags() {
                    // deltaF4:  imap > memory => we changed flags directly on the remote, sync them to the storage and memory
                    deltaF4 = [];

                    folder.messages.forEach(function(msg) {
                        // if the message's uid is among the uids that should be unread,
                        // AND the message is not unread, we clearly have to change that
                        var shouldBeUnread = _.contains(unreadUids, msg.uid);
                        if (msg.unread === shouldBeUnread) {
                            // everything is in order, we're good here
                            return;
                        }

                        msg.unread = shouldBeUnread;
                        deltaF4.push(msg);
                    });

                    folder.messages.forEach(function(msg) {
                        // if the message's uid is among the uids that should be answered,
                        // AND the message is not answered, we clearly have to change that
                        var shouldBeAnswered = _.contains(answeredUids, msg.uid);
                        if (msg.answered === shouldBeAnswered) {
                            // everything is in order, we're good here
                            return;
                        }

                        msg.answered = shouldBeAnswered;
                        deltaF4.push(msg);
                    });

                    // maybe a mail had BOTH flags wrong, so let's create
                    // a duplicate-free version of deltaF4
                    deltaF4 = _.uniq(deltaF4);

                    // everything up to date? fine, we're done!
                    if (_.isEmpty(deltaF4)) {
                        finishSync();
                        return;
                    }

                    var after = _.after(deltaF4.length, function() {
                        // we're doing updating everything
                        finishSync();
                    });

                    // alright, so let's sync the corrected messages
                    deltaF4.forEach(function(inMemoryMessage) {
                        // do a short round trip to the database to avoid re-encrypting,
                        // instead use the encrypted object in the storage
                        self._localListMessages({
                            folder: folder.path,
                            uid: inMemoryMessage.uid
                        }, function(err, storedMessages) {
                            if (err) {
                                self._account.busy = false;
                                callback(err);
                                return;
                            }

                            var storedMessage = storedMessages[0];
                            storedMessage.unread = inMemoryMessage.unread;
                            storedMessage.answered = inMemoryMessage.answered;

                            // persist the modified object
                            self._localStoreMessages({
                                folder: folder.path,
                                emails: [storedMessage]
                            }, function(err) {
                                if (err) {
                                    self._account.busy = false;
                                    callback(err);
                                    return;
                                }

                                // and we're done.
                                after();
                            });
                        });

                    });
                }
<<<<<<< HEAD
            });
=======

                function finishSync() {
                    // after all the tags are up to date, let's adjust the unread mail count
                    folder.count = _.filter(folder.messages, function(msg) {
                        return msg.unread === true;
                    }).length;
                    // allow the next sync to take place
                    self._account.busy = false;
                    callback();
                }
            }
>>>>>>> 550ad373
        }

        /*
         * Checks which messages are included in a, but not in b
         */
        function checkDelta(a, b) {
            var i, msg, exists,
                delta = [];

            // find the delta
            for (i = a.length - 1; i >= 0; i--) {
                msg = a[i];
                exists = _.findWhere(b, {
                    uid: msg.uid
                });
                if (!exists) {
                    delta.push(msg);
                }
            }

            return delta;
        }

        /*
         * checks if there are some flags that have changed in a and b
         */
        function checkFlags(a, b) {
            var i, aI, bI,
                delta = [];

            // find the delta
            for (i = a.length - 1; i >= 0; i--) {
                aI = a[i];
                bI = _.findWhere(b, {
                    uid: aI.uid
                });
                if (bI && (aI.unread !== bI.unread || aI.answered !== bI.answered)) {
                    delta.push(aI);
                }
            }

            return delta;
        }

        function isVerificationMail(email) {
            return email.subject === str.subjectPrefix + str.verificationSubject;
        }

        function verify(email, localCallback) {
            var uuid, index, verifyUrlPrefix = config.cloudUrl + config.verificationUrl;

            if (!email.unread) {
                // don't bother if the email was already marked as read
                localCallback();
                return;
            }

            index = email.body.indexOf(verifyUrlPrefix);
            if (index === -1) {
                // there's no url in the email, so forget about that.
                localCallback();
                return;
            }


            uuid = email.body.substr(index + verifyUrlPrefix.length, config.verificationUuidLength);
            self._keychain.verifyPublicKey(uuid, function(err) {
                if (err) {
                    localCallback({
                        errMsg: 'Verifying your public key failed: ' + err.errMsg
                    });
                    return;
                }

                // public key has been verified, mark the message as read, delete it, and ignore it in the future
                self._imapMark({
                    folder: options.folder,
                    uid: email.uid,
                    unread: false
                }, function(err) {
                    if (err) {
                        localCallback(err);
                        return;
                    }

                    self._imapDeleteMessage({
                        folder: options.folder,
                        uid: email.uid
                    }, localCallback);
                });
            });
        }

        function handleMessage(message, localCallback) {
            message.subject = message.subject.split(str.subjectPrefix)[1];

            if (containsArmoredCiphertext(message)) {
                decrypt(message, localCallback);
                return;
            }

            // cleartext mail
            localCallback(null, message);
        }

        function containsArmoredCiphertext(email) {
            return typeof email.body === 'string' && email.body.indexOf(str.cryptPrefix) !== -1 && email.body.indexOf(str.cryptSuffix) !== -1;
        }

        function decrypt(email, localCallback) {
            var sender;

            extractArmoredContent(email);

            // fetch public key required to verify signatures
            sender = email.from[0].address;
            self._keychain.getReceiverPublicKey(sender, function(err, senderPubkey) {
                if (err) {
                    localCallback(err);
                    return;
                }

                if (!senderPubkey) {
                    // this should only happen if a mail from another channel is in the inbox
                    setBodyAndContinue('Public key for sender not found!');
                    return;
                }

                // decrypt and verfiy signatures
                self._crypto.decrypt(email.body, senderPubkey.publicKey, function(err, decrypted) {
                    if (err) {
                        decrypted = err.errMsg;
                    }

                    // set encrypted flag
                    email.encrypted = true;
                    setBodyAndContinue(decrypted);
                });
            });

            function extractArmoredContent(email) {
                var start = email.body.indexOf(str.cryptPrefix),
                    end = email.body.indexOf(str.cryptSuffix) + str.cryptSuffix.length;

                // parse email body for encrypted message block
                email.body = email.body.substring(start, end);
            }

            function setBodyAndContinue(text) {
                email.body = text;
                localCallback(null, email);
            }
        }
    };

    EmailDAO.prototype._imapMark = function(options, callback) {
        if (!this._imapClient) {
            callback({
                errMsg: 'Client is currently offline!',
                code: 42
            });
            return;
        }

        this._imapClient.updateFlags({
            path: options.folder,
            uid: options.uid,
            unread: options.unread,
            answered: options.answered
        }, callback);
    };

    EmailDAO.prototype.move = function(options, callback) {
        if (!this._imapClient) {
            callback({
                errMsg: 'Client is currently offline!',
                code: 42
            });
            return;
        }

        this._imapClient.moveMessage({
            path: options.folder,
            uid: options.uid,
            destination: options.destination
        }, callback);
    };

    EmailDAO.prototype.sendEncrypted = function(options, callback) {
        var self = this,
            email = options.email;

        if (!self._smtpClient) {
            callback({
                errMsg: 'Client is currently offline!',
                code: 42
            });
            return;
        }

        // validate the email input
        if (!email.to || !email.from || !email.to[0].address || !email.from[0].address) {
            callback({
                errMsg: 'Invalid email object!'
            });
            return;
        }

        // validate email addresses
        for (var i = email.to.length - 1; i >= 0; i--) {
            if (!util.validateEmailAddress(email.to[i].address)) {
                callback({
                    errMsg: 'Invalid recipient: ' + email.to[i].address
                });
                return;
            }
        }

        if (!util.validateEmailAddress(email.from[0].address)) {
            callback({
                errMsg: 'Invalid sender: ' + email.from
            });
            return;
        }

        // only support single recipient for e-2-e encryption
        // check if receiver has a public key
        self._keychain.getReceiverPublicKey(email.to[0].address, function(err, receiverPubkey) {
            if (err) {
                callback(err);
                return;
            }

            // validate public key
            if (!receiverPubkey) {
                callback({
                    errMsg: 'User has no public key yet!'
                });
                return;
            }

            // public key found... encrypt and send
            self._encrypt({
                email: email,
                keys: [receiverPubkey.publicKey]
            }, function(err, email) {
                if (err) {
                    callback(err);
                    return;
                }

                self._smtpClient.send(email, callback);
            });
        });
    };

    EmailDAO.prototype.sendPlaintext = function(options, callback) {
        if (!this._smtpClient) {
            callback({
                errMsg: 'Client is currently offline!',
                code: 42
            });
            return;
        }

        this._smtpClient.send(options.email, callback);
    };

    //
    // Internal API
    //

    // Encryption API

    EmailDAO.prototype._encrypt = function(options, callback) {
        var self = this,
            pt = options.email.body;

        options.keys = options.keys || [];

        // get own public key so send message can be read
        self._crypto.exportKeys(function(err, ownKeys) {
            if (err) {
                callback(err);
                return;
            }

            // add own public key to receiver list
            options.keys.push(ownKeys.publicKeyArmored);
            // encrypt the email
            self._crypto.encrypt(pt, options.keys, function(err, ct) {
                if (err) {
                    callback(err);
                    return;
                }

                // bundle encrypted email together for sending
                frameEncryptedMessage(options.email, ct);
                callback(null, options.email);
            });
        });

        function frameEncryptedMessage(email, ct) {
            var greeting,
                message = str.message + '\n\n\n',
                signature = '\n\n' + str.signature + '\n\n';

            // get first name of recipient
            greeting = 'Hi ' + (email.to[0].name || email.to[0].address).split('@')[0].split('.')[0].split(' ')[0] + ',\n\n';

            // build encrypted text body
            email.body = greeting + message + ct + signature;
            email.subject = str.subjectPrefix + email.subject;
        }
    };

    // Local Storage API

    EmailDAO.prototype._localListMessages = function(options, callback) {
        var dbType = 'email_' + options.folder;
        if (typeof options.uid !== 'undefined') {
            dbType = dbType + '_' + options.uid;
        }
        this._devicestorage.listItems(dbType, 0, null, callback);
    };

    EmailDAO.prototype._localStoreMessages = function(options, callback) {
        var dbType = 'email_' + options.folder;
        this._devicestorage.storeList(options.emails, dbType, callback);
    };

    EmailDAO.prototype._localDeleteMessage = function(options, callback) {
        if (!options.folder || !options.uid) {
            callback({
                errMsg: 'Invalid options!'
            });
            return;
        }
        var dbType = 'email_' + options.folder + '_' + options.uid;
        this._devicestorage.removeList(dbType, callback);
    };


    // IMAP API

    /**
     * Login the imap client
     */
    EmailDAO.prototype._imapLogin = function(callback) {
        if (!this._imapClient) {
            callback({
                errMsg: 'Client is currently offline!',
                code: 42
            });
            return;
        }

        // login IMAP client if existent
        this._imapClient.login(callback);
    };

    /**
     * Cleanup by logging the user off.
     */
    EmailDAO.prototype._imapLogout = function(callback) {
        if (!this._imapClient) {
            callback({
                errMsg: 'Client is currently offline!',
                code: 42
            });
            return;
        }

        this._imapClient.logout(callback);
    };

    /**
     * Returns the relevant messages corresponding to the search terms in the options
     * @param {String} options.folder The folder's path
     * @param {Boolean} options.answered (optional) Mails with or without the \Answered flag set.
     * @param {Boolean} options.unread (optional) Mails with or without the \Seen flag set.
     * @param {Function} callback(error, uids) invoked with the uids of messages matching the search terms, or an error object if an error occurred
     */
<<<<<<< HEAD
    EmailDAO.prototype._imapListMessages = function(options, callback) {
        if (!this._imapClient) {
            callback({
                errMsg: 'Client is currently offline!',
                code: 42
            });
            return;
        }

        this._imapClient.listMessages({
=======
    EmailDAO.prototype._imapSearch = function(options, callback) {
        var o = {
>>>>>>> 550ad373
            path: options.folder,
            subject: str.subjectPrefix
        };

        if (typeof options.answered !== 'undefined') {
            o.answered = options.answered;
        }
        if (typeof options.unread !== 'undefined') {
            o.unread = options.unread;
        }

        this._imapClient.search(o, callback);
    };

    EmailDAO.prototype._imapDeleteMessage = function(options, callback) {
        if (!this._imapClient) {
            callback({
                errMsg: 'Client is currently offline!',
                code: 42
            });
            return;
        }

        this._imapClient.deleteMessage({
            path: options.folder,
            uid: options.uid
        }, callback);
    };

    /**
     * Get an email messsage including the email body from imap
     * @param {String} options.messageId The
     */
    EmailDAO.prototype._imapGetMessage = function(options, callback) {
<<<<<<< HEAD
        if (!this._imapClient) {
            callback({
                errMsg: 'Client is currently offline!',
                code: 42
            });
            return;
        }

        this._imapClient.getMessagePreview({
=======
        var self = this;

        self._imapClient.listMessagesByUid({
>>>>>>> 550ad373
            path: options.folder,
            firstUid: options.uid,
            lastUid: options.uid
        }, function(err, imapHeaders) {
            if (err) {
                callback(err);
                return;
            }

            var imapHeader = imapHeaders[0];
            self._imapClient.getMessagePreview({
                path: options.folder,
                uid: options.uid
            }, function(err, message) {
                if (err) {
                    callback(err);
                    return;
                }

                // create a bastard child of smtp and imap. before thinking this is stupid, talk to the guys who wrote this.
                // p.s. it's a parsing issue.

                imapHeader.id = message.id;
                imapHeader.body = message.body;
                imapHeader.html = message.html;
                imapHeader.attachments = message.attachments;

                callback(null, imapHeader);
            });
        });
    };

    /**
     * List the folders in the user's IMAP mailbox.
     */
    EmailDAO.prototype._imapListFolders = function(callback) {
        var self = this,
            dbType = 'folders';

        // check local cache
        self._devicestorage.listItems(dbType, 0, null, function(err, stored) {
            if (err) {
                callback(err);
                return;
            }

            if (!stored || stored.length < 1) {
                // no folders cached... fetch from server
                fetchFromServer();
                return;
            }

            callback(null, stored[0]);
        });

        function fetchFromServer() {
            var folders;

            if (!self._imapClient) {
                callback({
                    errMsg: 'Client is currently offline!',
                    code: 42
                });
                return;
            }

            // fetch list from imap server
            self._imapClient.listWellKnownFolders(function(err, wellKnownFolders) {
                if (err) {
                    callback(err);
                    return;
                }

                folders = [
                    wellKnownFolders.inbox,
                    wellKnownFolders.sent, {
                        type: 'Outbox',
                        path: 'OUTBOX'
                    },
                    wellKnownFolders.drafts,
                    wellKnownFolders.trash
                ];

                // cache locally
                // persist encrypted list in device storage
                self._devicestorage.storeList([folders], dbType, function(err) {
                    if (err) {
                        callback(err);
                        return;
                    }

                    callback(null, folders);
                });
            });
        }
    };

    // to be removed and solved with IMAP!
    EmailDAO.prototype.store = function(email, callback) {
        var self = this,
            dbType = 'email_OUTBOX';

        email.id = util.UUID();

        // encrypt
        self._encrypt({
            email: email
        }, function(err, email) {
            if (err) {
                callback(err);
                return;
            }

            // store to local storage
            self._devicestorage.storeList([email], dbType, callback);
        });
    };

    // to be removed and solved with IMAP!
    EmailDAO.prototype.list = function(callback) {
        var self = this,
            dbType = 'email_OUTBOX';

        self._devicestorage.listItems(dbType, 0, null, function(err, mails) {
            if (err) {
                callback(err);
                return;
            }

            if (mails.length === 0) {
                callback(null, []);
                return;
            }

            self._crypto.exportKeys(function(err, ownKeys) {
                if (err) {
                    callback(err);
                    return;
                }

                var after = _.after(mails.length, function() {
                    callback(null, mails);
                });

                mails.forEach(function(mail) {
                    mail.body = str.cryptPrefix + mail.body.split(str.cryptPrefix)[1].split(str.cryptSuffix)[0] + str.cryptSuffix;
                    mail.subject = mail.subject.split(str.subjectPrefix)[1];
                    self._crypto.decrypt(mail.body, ownKeys.publicKeyArmored, function(err, decrypted) {
                        mail.body = err ? err.errMsg : decrypted;
                        after();
                    });
                });

            });
        });
    };

    return EmailDAO;
});<|MERGE_RESOLUTION|>--- conflicted
+++ resolved
@@ -69,16 +69,8 @@
         }
     };
 
-<<<<<<< HEAD
     EmailDAO.prototype.onConnect = function(options, callback) {
         var self = this;
-=======
-                    // every folder is initially created with an unread count of 0.
-                    // the unread count will be updated after every sync
-                    folders.forEach(function(folder) {
-                        folder.count = 0;
-                    });
->>>>>>> 550ad373
 
         self._imapClient = options.imapClient;
         self._smtpClient = options.smtpClient;
@@ -666,9 +658,6 @@
 
                     });
                 }
-<<<<<<< HEAD
-            });
-=======
 
                 function finishSync() {
                     // after all the tags are up to date, let's adjust the unread mail count
@@ -680,7 +669,6 @@
                     callback();
                 }
             }
->>>>>>> 550ad373
         }
 
         /*
@@ -1064,8 +1052,7 @@
      * @param {Boolean} options.unread (optional) Mails with or without the \Seen flag set.
      * @param {Function} callback(error, uids) invoked with the uids of messages matching the search terms, or an error object if an error occurred
      */
-<<<<<<< HEAD
-    EmailDAO.prototype._imapListMessages = function(options, callback) {
+    EmailDAO.prototype._imapSearch = function(options, callback) {
         if (!this._imapClient) {
             callback({
                 errMsg: 'Client is currently offline!',
@@ -1074,11 +1061,7 @@
             return;
         }
 
-        this._imapClient.listMessages({
-=======
-    EmailDAO.prototype._imapSearch = function(options, callback) {
         var o = {
->>>>>>> 550ad373
             path: options.folder,
             subject: str.subjectPrefix
         };
@@ -1113,7 +1096,8 @@
      * @param {String} options.messageId The
      */
     EmailDAO.prototype._imapGetMessage = function(options, callback) {
-<<<<<<< HEAD
+        var self = this;
+
         if (!this._imapClient) {
             callback({
                 errMsg: 'Client is currently offline!',
@@ -1122,12 +1106,7 @@
             return;
         }
 
-        this._imapClient.getMessagePreview({
-=======
-        var self = this;
-
         self._imapClient.listMessagesByUid({
->>>>>>> 550ad373
             path: options.folder,
             firstUid: options.uid,
             lastUid: options.uid
