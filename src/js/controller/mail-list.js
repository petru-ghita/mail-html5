--- conflicted
+++ resolved
@@ -169,11 +169,6 @@
                     return;
                 }
 
-<<<<<<< HEAD
-                // display and select first
-                selectFirstMessage();
-=======
->>>>>>> 49cadecd
                 // display last update
                 updateStatus('Last update: ', new Date());
 
@@ -236,24 +231,15 @@
         /**
          * List emails from folder when user changes folder
          */
-<<<<<<< HEAD
-        $scope._stopWatchTask = $scope.$watch('state.nav.currentFolder', function(currentFolder) {
-            if (!currentFolder) {
-=======
         $scope._stopWatchTask = $scope.$watch('state.nav.currentFolder', function() {
             if (!currentFolder()) {
->>>>>>> 49cadecd
                 return;
             }
 
             // development... display dummy mail objects
             if (!window.chrome || !chrome.identity) {
                 updateStatus('Last update: ', new Date());
-<<<<<<< HEAD
-                currentFolder.messages = createDummyMails();
-=======
                 currentFolder().messages = createDummyMails();
->>>>>>> 49cadecd
                 selectFirstMessage();
                 return;
             }
