--- conflicted
+++ resolved
@@ -8,11 +8,7 @@
     <div class="step" ng-show="step === 1">
       <p><b>Key sync.</b> We have sent you an email containing a recovery token. Please copy and paste the token below to download your key.</p>
 
-<<<<<<< HEAD
-      <input type="text" class="input-text token" size="6" maxlength="6" ng-model="recoveryToken" placeholder="Token" focus-me="step === 1">
-=======
-      <input type="text" class="input-text" size="42" ng-model="recoveryToken" placeholder="Recovery token" focus-me="step === 1" pattern="^([a-z0-9]{6})$">
->>>>>>> 42867880
+      <input type="text" class="input-text token" size="6" maxlength="6" ng-model="recoveryToken" placeholder="Token" focus-me="step === 1" pattern="([a-zA-Z0-9]*)">
 
       <fieldset>
         <legend>Got USB?</legend>
