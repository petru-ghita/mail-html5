define(function(require) {
    'use strict';

    var EmailDAO = require('js/dao/email-dao'),
        KeychainDAO = require('js/dao/keychain-dao'),
        ImapClient = require('imap-client'),
        SmtpClient = require('smtp-client'),
        PGP = require('js/crypto/pgp'),
        DeviceStorageDAO = require('js/dao/devicestorage-dao'),
        expect = chai.expect;


    describe('Email DAO unit tests', function() {
        var dao, keychainStub, imapClientStub, smtpClientStub, pgpStub, devicestorageStub;

        var emailAddress, passphrase, asymKeySize, mockkeyId, dummyEncryptedMail,
            dummyDecryptedMail, mockKeyPair, account, publicKey, verificationMail, verificationUuid,
            nonWhitelistedMail;

        beforeEach(function(done) {
            emailAddress = 'asdf@asdf.com';
            passphrase = 'asdf';
            asymKeySize = 2048;
            mockkeyId = 1234;
            dummyEncryptedMail = {
                uid: 1234,
                from: [{
                    address: 'asd@asd.de'
                }],
                to: [{
                    address: 'qwe@qwe.de'
                }],
                subject: '[whiteout] qweasd',
                body: '-----BEGIN PGP MESSAGE-----\nasd\n-----END PGP MESSAGE-----',
                unread: false,
                answered: false
            };
            verificationUuid = 'OMFG_FUCKING_BASTARD_UUID_FROM_HELL!';
            verificationMail = {
                from: [{
                    name: 'Whiteout Test',
                    address: 'whiteout.test@t-online.de'
                }], // sender address
                to: [{
                    address: 'safewithme.testuser@gmail.com'
                }], // list of receivers
                subject: "[whiteout] New public key uploaded", // Subject line
                body: 'yadda yadda bla blabla foo bar https://keys.whiteout.io/verify/' + verificationUuid, // plaintext body
                unread: true,
                answered: false
            };
            dummyDecryptedMail = {
                uid: 1234,
                from: [{
                    address: 'asd@asd.de'
                }],
                to: [{
                    address: 'qwe@qwe.de'
                }],
                subject: 'qweasd',
                body: 'asd',
                unread: false,
                answered: false
            };
            nonWhitelistedMail = {
                uid: 1234,
                from: [{
                    address: 'asd@asd.de'
                }],
                to: [{
                    address: 'qwe@qwe.de'
                }],
                subject: 'qweasd',
                body: 'asd'
            };
            mockKeyPair = {
                publicKey: {
                    _id: mockkeyId,
                    userId: emailAddress,
                    publicKey: 'publicpublicpublicpublic'
                },
                privateKey: {
                    _id: mockkeyId,
                    userId: emailAddress,
                    encryptedKey: 'privateprivateprivateprivate'
                }
            };
            account = {
                emailAddress: emailAddress,
                asymKeySize: asymKeySize,
                busy: false
            };
            publicKey = "-----BEGIN PUBLIC KEY-----\r\n" + "MIGfMA0GCSqGSIb3DQEBAQUAA4GNADCBiQKBgQCxy+Te5dyeWd7g0P+8LNO7fZDQ\r\n" + "g96xTb1J6pYE/pPTMlqhB6BRItIYjZ1US5q2vk5Zk/5KasBHAc9RbCqvh9v4XFEY\r\n" + "JVmTXC4p8ft1LYuNWIaDk+R3dyYXmRNct/JC4tks2+8fD3aOvpt0WNn3R75/FGBt\r\n" + "h4BgojAXDE+PRQtcVQIDAQAB\r\n" + "-----END PUBLIC KEY-----";

            keychainStub = sinon.createStubInstance(KeychainDAO);
            imapClientStub = sinon.createStubInstance(ImapClient);
            smtpClientStub = sinon.createStubInstance(SmtpClient);
            pgpStub = sinon.createStubInstance(PGP);
            devicestorageStub = sinon.createStubInstance(DeviceStorageDAO);

            dao = new EmailDAO(keychainStub, pgpStub, devicestorageStub);
            dao._account = account;

            expect(dao._keychain).to.equal(keychainStub);
            expect(dao._crypto).to.equal(pgpStub);
            expect(dao._devicestorage).to.equal(devicestorageStub);

            // connect
            expect(dao._imapClient).to.not.exist;
            expect(dao._smtpClient).to.not.exist;
            expect(dao._account.online).to.be.undefined;
            dao._account.folders = [];
            imapClientStub.login.yields();

            dao.onConnect({
                imapClient: imapClientStub,
                smtpClient: smtpClientStub
            }, function(err) {
                expect(err).to.not.exist;
                expect(dao._account.online).to.be.true;
                expect(dao._imapClient).to.equal(dao._imapClient);
                expect(dao._smtpClient).to.equal(dao._smtpClient);
                done();
            });
        });

        afterEach(function(done) {
            dao.onDisconnect(null, function(err) {
                expect(err).to.not.exist;
                expect(dao._account.online).to.be.false;
                expect(dao._imapClient).to.not.exist;
                expect(dao._smtpClient).to.not.exist;
                done();
            });
        });

        describe('push', function() {
            it('should work', function(done) {
                var o = {};

                dao.onIncomingMessage = function(obj) {
                    expect(obj).to.equal(o);
                    done();
                };

                dao._imapClient.onIncomingMessage(o);
            });
        });

        describe('init', function() {
            beforeEach(function() {
                delete dao._account;
            });

            it('should init', function(done) {
                var listFolderStub, folders;

                folders = [{}, {}];

                // initKeychain
                devicestorageStub.init.withArgs(emailAddress).yields();
                keychainStub.getUserKeyPair.yields(null, mockKeyPair);

                // initFolders
                listFolderStub = sinon.stub(dao, '_imapListFolders');
                listFolderStub.yields(null, folders);

                dao.init({
                    account: account
                }, function(err, keyPair) {
                    expect(err).to.not.exist;
                    expect(dao._account.busy).to.be.false;
                    expect(dao._account.online).to.be.false;
                    expect(keyPair).to.equal(mockKeyPair);

                    expect(dao._account).to.equal(account);
                    expect(dao._account.folders).to.equal(folders);
                    expect(devicestorageStub.init.calledOnce).to.be.true;
                    expect(keychainStub.getUserKeyPair.calledOnce).to.be.true;

                    expect(listFolderStub.calledOnce).to.be.true;

                    done();
                });
            });

            it('should not fail when offline', function(done) {
                var listFolderStub;

                // initKeychain
                devicestorageStub.init.withArgs(emailAddress).yields();
                keychainStub.getUserKeyPair.yields(null, mockKeyPair);

                // initFolders
                listFolderStub = sinon.stub(dao, '_imapListFolders');
                listFolderStub.yields({code:42});

                dao.init({
                    account: account
                }, function(err, keyPair) {
                    expect(err).to.not.exist;
                    expect(dao._account.busy).to.be.false;
                    expect(dao._account.online).to.be.false;
                    expect(keyPair).to.equal(mockKeyPair);

                    expect(dao._account).to.equal(account);
                    expect(dao._account.folders).to.equal(undefined);
                    expect(devicestorageStub.init.calledOnce).to.be.true;
                    expect(keychainStub.getUserKeyPair.calledOnce).to.be.true;
                    expect(listFolderStub.calledOnce).to.be.true;

                    done();
                });
            });

            it('should fail due to error while listing folders', function(done) {
                var listFolderStub;

                // initKeychain
                devicestorageStub.init.withArgs(emailAddress).yields();
                keychainStub.getUserKeyPair.yields(null, mockKeyPair);

                // initFolders
                listFolderStub = sinon.stub(dao, '_imapListFolders');
                listFolderStub.yields({});

                dao.init({
                    account: account
                }, function(err, keyPair) {
                    expect(err).to.exist;
                    expect(keyPair).to.not.exist;

                    expect(dao._account).to.equal(account);
                    expect(devicestorageStub.init.calledOnce).to.be.true;
                    expect(keychainStub.getUserKeyPair.calledOnce).to.be.true;
                    expect(listFolderStub.calledOnce).to.be.true;

                    done();
                });
            });

            it('should fail due to error in getUserKeyPair', function(done) {
                devicestorageStub.init.yields();
                keychainStub.getUserKeyPair.yields({});

                dao.init({
                    account: account
                }, function(err, keyPair) {
                    expect(err).to.exist;
                    expect(keyPair).to.not.exist;

                    expect(devicestorageStub.init.calledOnce).to.be.true;

                    done();
                });
            });
        });

        describe('onConnect', function() {
            var imapLoginStub, imapListFoldersStub;

            beforeEach(function(done) {
                // imap login
                imapLoginStub = sinon.stub(dao, '_imapLogin');
                imapListFoldersStub = sinon.stub(dao, '_imapListFolders');

                dao.onDisconnect(null, function(err) {
                    expect(err).to.not.exist;
                    expect(dao._imapClient).to.not.exist;
                    expect(dao._smtpClient).to.not.exist;
                    expect(dao._account.online).to.be.false;
                    done();
                });
            });

            afterEach(function() {
                imapLoginStub.restore();
                imapListFoldersStub.restore();
            });

            it('should fail due to error in imap login', function(done) {
                imapLoginStub.yields({});

                dao.onConnect({
                    imapClient: imapClientStub,
                    smtpClient: smtpClientStub
                }, function(err) {
                    expect(err).to.exist;
                    expect(imapLoginStub.calledOnce).to.be.true;
                    expect(dao._account.online).to.be.false;
                    done();
                });
            });

            it('should work when folder already initiated', function(done) {
                dao._account.folders = [];
                imapLoginStub.yields();

                dao.onConnect({
                    imapClient: imapClientStub,
                    smtpClient: smtpClientStub
                }, function(err) {
                    expect(err).to.not.exist;
                    expect(dao._account.online).to.be.true;
                    expect(dao._imapClient).to.equal(dao._imapClient);
                    expect(dao._smtpClient).to.equal(dao._smtpClient);
                    done();
                });
            });

            it('should work when folder not yet initiated', function(done) {
                var folders = [];
                imapLoginStub.yields();
                imapListFoldersStub.yields(null, folders);

                dao.onConnect({
                    imapClient: imapClientStub,
                    smtpClient: smtpClientStub
                }, function(err) {
                    expect(err).to.not.exist;
                    expect(dao._account.online).to.be.true;
                    expect(dao._imapClient).to.equal(dao._imapClient);
                    expect(dao._smtpClient).to.equal(dao._smtpClient);
                    expect(dao._account.folders).to.deep.equal(folders);
                    done();
                });
            });
        });

        describe('unlock', function() {
            it('should unlock', function(done) {
                var importMatcher = sinon.match(function(o) {
                    expect(o.passphrase).to.equal(passphrase);
                    expect(o.privateKeyArmored).to.equal(mockKeyPair.privateKey.encryptedKey);
                    expect(o.publicKeyArmored).to.equal(mockKeyPair.publicKey.publicKey);
                    return true;
                });

                pgpStub.importKeys.withArgs(importMatcher).yields();

                dao.unlock({
                    passphrase: passphrase,
                    keypair: mockKeyPair
                }, function(err) {
                    expect(err).to.not.exist;

                    expect(pgpStub.importKeys.calledOnce).to.be.true;

                    done();
                });
            });

            it('should generate a keypair and unlock', function(done) {
                var genKeysMatcher, persistKeysMatcher, importMatcher, keypair;

                keypair = {
                    keyId: 123,
                    publicKeyArmored: mockKeyPair.publicKey.publicKey,
                    privateKeyArmored: mockKeyPair.privateKey.encryptedKey
                };
                genKeysMatcher = sinon.match(function(o) {
                    expect(o.emailAddress).to.equal(emailAddress);
                    expect(o.keySize).to.equal(asymKeySize);
                    expect(o.passphrase).to.equal(passphrase);
                    return true;
                });
                importMatcher = sinon.match(function(o) {
                    expect(o.passphrase).to.equal(passphrase);
                    expect(o.privateKeyArmored).to.equal(mockKeyPair.privateKey.encryptedKey);
                    expect(o.publicKeyArmored).to.equal(mockKeyPair.publicKey.publicKey);
                    return true;
                });
                persistKeysMatcher = sinon.match(function(o) {
                    expect(o).to.deep.equal(mockKeyPair);
                    return true;
                });


                pgpStub.generateKeys.withArgs(genKeysMatcher).yields(null, keypair);
                pgpStub.importKeys.withArgs(importMatcher).yields();
                keychainStub.putUserKeyPair.withArgs().yields();

                dao.unlock({
                    passphrase: passphrase
                }, function(err) {
                    expect(err).to.not.exist;

                    expect(pgpStub.generateKeys.calledOnce).to.be.true;
                    expect(pgpStub.importKeys.calledOnce).to.be.true;
                    expect(keychainStub.putUserKeyPair.calledOnce).to.be.true;

                    done();
                });
            });

            it('should fail when persisting fails', function(done) {
                var keypair = {
                    keyId: 123,
                    publicKeyArmored: 'qwerty',
                    privateKeyArmored: 'asdfgh'
                };
                pgpStub.generateKeys.yields(null, keypair);
                pgpStub.importKeys.withArgs().yields();
                keychainStub.putUserKeyPair.yields({});

                dao.unlock({
                    passphrase: passphrase
                }, function(err) {
                    expect(err).to.exist;

                    expect(pgpStub.generateKeys.calledOnce).to.be.true;
                    expect(pgpStub.importKeys.calledOnce).to.be.true;
                    expect(keychainStub.putUserKeyPair.calledOnce).to.be.true;

                    done();
                });
            });

            it('should fail when import fails', function(done) {
                var keypair = {
                    keyId: 123,
                    publicKeyArmored: 'qwerty',
                    privateKeyArmored: 'asdfgh'
                };

                pgpStub.generateKeys.withArgs().yields(null, keypair);
                pgpStub.importKeys.withArgs().yields({});

                dao.unlock({
                    passphrase: passphrase
                }, function(err) {
                    expect(err).to.exist;

                    expect(pgpStub.generateKeys.calledOnce).to.be.true;
                    expect(pgpStub.importKeys.calledOnce).to.be.true;

                    done();
                });
            });

            it('should fail when generation fails', function(done) {
                pgpStub.generateKeys.yields({});

                dao.unlock({
                    passphrase: passphrase
                }, function(err) {
                    expect(err).to.exist;

                    expect(pgpStub.generateKeys.calledOnce).to.be.true;

                    done();
                });
            });
        });

        describe('_imapLogin', function() {
            it('should fail when disconnected', function(done) {
                dao.onDisconnect(null, function(err) {
                    expect(err).to.not.exist;

                    dao._imapLogin(function(err) {
                        expect(err.code).to.equal(42);
                        done();
                    });
                });
            });

            it('should work', function(done) {
                imapClientStub.login.yields();

                dao._imapLogin(function(err) {
                    expect(err).to.not.exist;
                    done();
                });
            });

            it('should fail due to error in imap login', function(done) {
                imapClientStub.login.yields({});

                dao._imapLogin(function(err) {
                    expect(err).to.exist;
                    done();
                });
            });
        });

        describe('_imapLogout', function() {
            it('should fail when disconnected', function(done) {
                dao.onDisconnect(null, function(err) {
                    expect(err).to.not.exist;

                    dao._imapLogout(function(err) {
                        expect(err.code).to.equal(42);
                        done();
                    });
                });
            });

            it('should work', function(done) {
                imapClientStub.logout.yields();

                dao._imapLogout(function(err) {
                    expect(err).to.not.exist;
                    done();
                });
            });

            it('should fail due to error in imap login', function(done) {
                imapClientStub.logout.yields({});

                dao._imapLogout(function(err) {
                    expect(err).to.exist;
                    done();
                });
            });
        });

        describe('_imapListFolders', function() {
            var dummyFolders = [{
                type: 'Inbox',
                path: 'INBOX'
            }, {
                type: 'Outbox',
                path: 'OUTBOX'
            }];

            it('should list from storage', function(done) {
                devicestorageStub.listItems.withArgs('folders').yields(null, [dummyFolders]);

                dao._imapListFolders(function(err, folders) {
                    expect(err).to.not.exist;
                    expect(devicestorageStub.listItems.calledOnce).to.be.true;
                    expect(folders[0].type).to.equal('Inbox');
                    done();
                });
            });

            it('should not list from storage due to error', function(done) {
                devicestorageStub.listItems.yields({});

                dao._imapListFolders(function(err, folders) {
                    expect(err).to.exist;
                    expect(folders).to.not.exist;
                    expect(devicestorageStub.listItems.calledOnce).to.be.true;
                    expect(imapClientStub.listWellKnownFolders.called).to.be.false;
                    done();
                });
            });

            it('should fail when disconnected', function(done) {
                devicestorageStub.listItems.yields(null, []);

                dao.onDisconnect(null, function(err) {
                    expect(err).to.not.exist;

                    dao._imapListFolders(function(err) {
                        expect(err.code).to.equal(42);
                        done();
                    });
                });
            });

            it('should list from imap', function(done) {
                devicestorageStub.listItems.yields(null, []);
                imapClientStub.listWellKnownFolders.yields(null, {
                    inbox: dummyFolders[0]
                });
                devicestorageStub.storeList.yields();

                dao._imapListFolders(function(err, folders) {
                    expect(err).to.not.exist;
                    expect(devicestorageStub.listItems.calledOnce).to.be.true;
                    expect(imapClientStub.listWellKnownFolders.calledOnce).to.be.true;
                    expect(devicestorageStub.storeList.calledOnce).to.be.true;
                    expect(folders[0].type).to.equal('Inbox');
                    done();
                });
            });

            it('should not list from imap due to store error', function(done) {
                devicestorageStub.listItems.yields(null, []);
                imapClientStub.listWellKnownFolders.yields(null, {
                    inbox: dummyFolders[0]
                });
                devicestorageStub.storeList.yields({});

                dao._imapListFolders(function(err, folders) {
                    expect(err).to.exist;
                    expect(folders).to.not.exist;
                    expect(devicestorageStub.listItems.calledOnce).to.be.true;
                    expect(imapClientStub.listWellKnownFolders.calledOnce).to.be.true;
                    expect(devicestorageStub.storeList.calledOnce).to.be.true;
                    done();
                });
            });

            it('should not list from imap due to imap error', function(done) {
                devicestorageStub.listItems.yields(null, []);
                imapClientStub.listWellKnownFolders.yields({});

                dao._imapListFolders(function(err, folders) {
                    expect(err).to.exist;
                    expect(folders).to.not.exist;
                    expect(devicestorageStub.listItems.calledOnce).to.be.true;
                    expect(imapClientStub.listWellKnownFolders.calledOnce).to.be.true;
                    expect(devicestorageStub.storeList.called).to.be.false;
                    done();
                });
            });
        });

<<<<<<< HEAD
        describe('_imapListMessages', function() {
            it('should fail when disconnected', function(done) {
                dao.onDisconnect(null, function(err) {
                    expect(err).to.not.exist;

                    dao._imapListMessages({}, function(err) {
                        expect(err.code).to.equal(42);
                        done();
                    });
                });
            });

=======
        describe('_imapSearch', function() {
>>>>>>> 550ad373
            it('should work', function(done) {
                var path = 'FOLDAAAA';

                imapClientStub.search.withArgs({
                    path: path,
                    subject: '[whiteout] '
                }).yields();

                dao._imapSearch({
                    folder: path
                }, done);
            });
            it('should work', function(done) {
                var path = 'FOLDAAAA';

                imapClientStub.search.withArgs({
                    path: path,
                    subject: '[whiteout] ',
                    answered: true
                }).yields();

                dao._imapSearch({
                    folder: path,
                    answered: true
                }, done);
            });
            it('should work', function(done) {
                var path = 'FOLDAAAA';

                imapClientStub.search.withArgs({
                    path: path,
                    subject: '[whiteout] ',
                    unread: true
                }).yields();

                dao._imapSearch({
                    folder: path,
                    unread: true
                }, done);
            });
        });

        describe('_imapDeleteMessage', function() {
            it('should fail when disconnected', function(done) {
                dao.onDisconnect(null, function(err) {
                    expect(err).to.not.exist;

                    dao._imapDeleteMessage({}, function(err) {
                        expect(err.code).to.equal(42);
                        done();
                    });
                });
            });

            it('should work', function(done) {
                var path = 'FOLDAAAA',
                    uid = 1337;

                imapClientStub.deleteMessage.withArgs({
                    path: path,
                    uid: uid
                }).yields();

                dao._imapDeleteMessage({
                    folder: path,
                    uid: uid
                }, done);
            });
        });

        describe('_imapGetMessage', function() {
            it('should fail when disconnected', function(done) {
                dao.onDisconnect(null, function(err) {
                    expect(err).to.not.exist;

                    dao._imapGetMessage({}, function(err) {
                        expect(err.code).to.equal(42);
                        done();
                    });
                });
            });

            it('should work', function(done) {
                var path = 'FOLDAAAA',
                    uid = 1337;

                imapClientStub.listMessagesByUid.withArgs({
                    path: path,
                    firstUid: uid,
                    lastUid: uid
                }).yields(null, [{
                    uid: uid,
                    subject: 'asdasd',
                    unread: true,
                    answered: false
                }]);

                imapClientStub.getMessagePreview.withArgs({
                    path: path,
                    uid: uid
                }).yields(null, {
                    id: 'idididididid',
                    body: 'yes.'
                });

                dao._imapGetMessage({
                    folder: path,
                    uid: uid
                }, function(err, msg) {
                    expect(err).to.not.exist;
                    expect(msg).to.exist;

                    expect(imapClientStub.listMessagesByUid.calledOnce).to.be.true;
                    expect(imapClientStub.getMessagePreview.calledOnce).to.be.true;

                    done();
                });
            });
            it('should not work when listMessages fails', function(done) {
                var path = 'FOLDAAAA',
                    uid = 1337;

                imapClientStub.listMessagesByUid.yields({});

                dao._imapGetMessage({
                    folder: path,
                    uid: uid
                }, function(err, msg) {
                    expect(err).to.exist;
                    expect(msg).to.not.exist;

                    expect(imapClientStub.listMessagesByUid.calledOnce).to.be.true;
                    expect(imapClientStub.getMessagePreview.called).to.be.false;

                    done();
                });
            });
            it('should not work when getMessagePreview fails', function(done) {
                var path = 'FOLDAAAA',
                    uid = 1337;

                imapClientStub.listMessagesByUid.yields(null, [{
                    uid: uid,
                    subject: 'asdasd',
                    unread: true,
                    answered: false
                }]);
                imapClientStub.getMessagePreview.yields({});

                dao._imapGetMessage({
                    folder: path,
                    uid: uid
                }, function(err, msg) {
                    expect(err).to.exist;
                    expect(msg).to.not.exist;

                    expect(imapClientStub.listMessagesByUid.calledOnce).to.be.true;
                    expect(imapClientStub.getMessagePreview.calledOnce).to.be.true;

                    done();
                });
            });
        });

        describe('_localListMessages', function() {
            it('should work without uid', function(done) {
                var folder = 'FOLDAAAA';
                devicestorageStub.listItems.withArgs('email_' + folder, 0, null).yields();

                dao._localListMessages({
                    folder: folder
                }, done);
            });

            it('should work with uid', function(done) {
                var folder = 'FOLDAAAA',
                    uid = 123;
                devicestorageStub.listItems.withArgs('email_' + folder + '_' + uid, 0, null).yields();

                dao._localListMessages({
                    folder: folder,
                    uid: uid
                }, done);
            });
        });

        describe('_localStoreMessages', function() {
            it('should work', function(done) {
                var folder = 'FOLDAAAA',
                    emails = [{}];
                devicestorageStub.storeList.withArgs(emails, 'email_' + folder).yields();

                dao._localStoreMessages({
                    folder: folder,
                    emails: emails
                }, done);
            });
        });

        describe('_localDeleteMessage', function() {
            it('should work', function(done) {
                var folder = 'FOLDAAAA',
                    uid = 1337;
                devicestorageStub.removeList.withArgs('email_' + folder + '_' + uid).yields();

                dao._localDeleteMessage({
                    folder: folder,
                    uid: uid
                }, done);
            });

            it('should fail when uid is missing', function(done) {
                var folder = 'FOLDAAAA';

                dao._localDeleteMessage({
                    folder: folder
                }, function(err) {
                    expect(err).to.exist;
                    done();
                });
            });
        });

        describe('sync', function() {
            it('should work initially', function(done) {
                var folder, localListStub, invocations, imapSearchStub;

                invocations = 0;
                folder = 'FOLDAAAA';
                dao._account.folders = [{
                    type: 'Folder',
                    path: folder
                }];
                dummyDecryptedMail.unread = true;
                dummyEncryptedMail.unread = true;

                localListStub = sinon.stub(dao, '_localListMessages').withArgs({
                    folder: folder
                }).yields(null, [dummyEncryptedMail]);
                keychainStub.getReceiverPublicKey.withArgs(dummyEncryptedMail.from[0].address).yields(null, mockKeyPair);
                pgpStub.decrypt.withArgs(dummyEncryptedMail.body, mockKeyPair.publicKey).yields(null, dummyDecryptedMail.body);
                imapSearchStub = sinon.stub(dao, '_imapSearch');
                imapSearchStub.withArgs({
                    folder: folder
                }).yields(null, [dummyEncryptedMail.uid]);
                imapSearchStub.withArgs({
                    folder: folder,
                    unread: true
                }).yields(null, [dummyEncryptedMail.uid]);
                imapSearchStub.withArgs({
                    folder: folder,
                    answered: true
                }).yields(null, []);

                dao.sync({
                    folder: folder
                }, function(err) {
                    expect(err).to.not.exist;

                    if (invocations === 0) {
                        expect(dao._account.busy).to.be.true;
                        invocations++;
                        return;
                    }

                    expect(dao._account.busy).to.be.false;
                    expect(dao._account.folders[0].messages).to.not.be.empty;
                    expect(localListStub.calledOnce).to.be.true;
                    expect(keychainStub.getReceiverPublicKey.calledOnce).to.be.true;
                    expect(pgpStub.decrypt.calledOnce).to.be.true;
                    expect(imapSearchStub.calledThrice).to.be.true;
                    expect(dao._account.folders[0].count).to.equal(1);

                    done();
                });
            });

            it('should initially error on decryption', function(done) {
                var folder, localListStub, invocations;

                invocations = 0;
                folder = 'FOLDAAAA';
                dao._account.folders = [{
                    type: 'Folder',
                    path: folder
                }];

                localListStub = sinon.stub(dao, '_localListMessages').yields(null, [dummyEncryptedMail]);
                keychainStub.getReceiverPublicKey.yields({});

                dao.sync({
                    folder: folder
                }, function(err) {
                    expect(err).to.exist;

                    expect(dao._account.busy).to.be.false;
                    expect(dao._account.folders[0].messages).to.be.empty;
                    expect(localListStub.calledOnce).to.be.true;
                    expect(keychainStub.getReceiverPublicKey.calledOnce).to.be.true;

                    done();
                });
            });

            it('should initially sync downstream when storage is empty', function(done) {
                var folder, localListStub, localStoreStub, invocations, imapSearchStub, imapGetStub;

                invocations = 0;
                folder = 'FOLDAAAA';
                dao._account.folders = [{
                    type: 'Folder',
                    path: folder
                }];

                dummyEncryptedMail.unread = true;
                dummyEncryptedMail.answered = true;

                localListStub = sinon.stub(dao, '_localListMessages').withArgs({
                    folder: folder
                }).yields(null, []);
                imapGetStub = sinon.stub(dao, '_imapGetMessage').withArgs({
                    folder: folder,
                    uid: dummyEncryptedMail.uid
                }).yields(null, dummyEncryptedMail);
                keychainStub.getReceiverPublicKey.withArgs(dummyEncryptedMail.from[0].address).yields(null, mockKeyPair);
                pgpStub.decrypt.withArgs(dummyEncryptedMail.body, mockKeyPair.publicKey).yields(null, dummyDecryptedMail.body);

                imapSearchStub = sinon.stub(dao, '_imapSearch');
                imapSearchStub.withArgs({
                    folder: folder
                }).yields(null, [dummyEncryptedMail.uid]);
                imapSearchStub.withArgs({
                    folder: folder,
                    unread: true
                }).yields(null, [dummyEncryptedMail.uid]);
                imapSearchStub.withArgs({
                    folder: folder,
                    answered: true
                }).yields(null, [dummyEncryptedMail.uid]);

                localStoreStub = sinon.stub(dao, '_localStoreMessages').yields();

                dao.sync({
                    folder: folder
                }, function(err) {
                    expect(err).to.not.exist;

                    if (invocations === 0) {
                        expect(dao._account.busy).to.be.true;
                        invocations++;
                        return;
                    }

                    expect(dao._account.busy).to.be.false;
                    expect(dao._account.folders[0].messages).to.not.be.empty;
                    expect(localListStub.calledOnce).to.be.true;
                    expect(imapSearchStub.calledThrice).to.be.true;
                    expect(imapGetStub.calledOnce).to.be.true;
                    expect(localStoreStub.calledOnce).to.be.true;
                    expect(keychainStub.getReceiverPublicKey.calledOnce).to.be.true;
                    expect(pgpStub.decrypt.calledOnce).to.be.true;
                    expect(dao._account.folders[0].count).to.equal(1);

                    done();
                });
            });

            it('should not work when busy', function(done) {
                dao._account.busy = true;

                dao.sync({
                    folder: 'OOGA'
                }, function(err) {
                    expect(err).to.exist;
                    done();
                });
            });

            it('should fetch messages downstream from the remote', function(done) {
                dao.sync({}, function(err) {
                    expect(err).to.exist;
                    done();
                });
            });

            it('should not work when initial setup errors', function(done) {
                var folder, localListStub;

                folder = 'FOLDAAAA';
                dao._account.folders = [{
                    type: 'Folder',
                    path: folder
                }];

                localListStub = sinon.stub(dao, '_localListMessages').yields({});

                dao.sync({
                    folder: folder
                }, function(err) {
                    expect(err).to.exist;

                    expect(dao._account.busy).to.be.false;
                    expect(localListStub.calledOnce).to.be.true;

                    done();
                });
            });

            it('should be up to date', function(done) {
                var folder, localListStub, imapSearchStub, invocations;

                invocations = 0;
                folder = 'FOLDAAAA';
                dao._account.folders = [{
                    type: 'Folder',
                    path: folder,
                    messages: [dummyDecryptedMail]
                }];

                localListStub = sinon.stub(dao, '_localListMessages').withArgs({
                    folder: folder
                }).yields(null, [dummyEncryptedMail]);
                imapSearchStub = sinon.stub(dao, '_imapSearch');
                imapSearchStub.withArgs({
                    folder: folder
                }).yields(null, [dummyEncryptedMail.uid]);
                imapSearchStub.withArgs({
                    folder: folder,
                    unread: true
                }).yields(null, []);
                imapSearchStub.withArgs({
                    folder: folder,
                    answered: true
                }).yields(null, []);


                dao.sync({
                    folder: folder
                }, function(err) {
                    expect(err).to.not.exist;

                    if (invocations === 0) {
                        expect(dao._account.busy).to.be.true;
                        invocations++;
                        return;
                    }

                    expect(dao._account.busy).to.be.false;
                    expect(dao._account.folders[0]).to.not.be.empty;
                    expect(localListStub.calledOnce).to.be.true;
                    expect(imapSearchStub.calledThrice).to.be.true;
                    done();
                });
            });

            it('should error while searching on imap', function(done) {
                var folder, localListStub, imapSearchStub, invocations;

                invocations = 0;
                folder = 'FOLDAAAA';
                dao._account.folders = [{
                    type: 'Folder',
                    path: folder,
                    messages: [dummyDecryptedMail]
                }];

                localListStub = sinon.stub(dao, '_localListMessages').yields(null, [dummyEncryptedMail]);
                imapSearchStub = sinon.stub(dao, '_imapSearch');
                imapSearchStub.withArgs({
                    folder: folder
                }).yields({});

                dao.sync({
                    folder: folder
                }, function(err) {

                    if (invocations === 0) {
                        expect(err).to.not.exist;
                        expect(dao._account.busy).to.be.true;
                        invocations++;
                        return;
                    }

                    expect(err).to.exist;
                    expect(dao._account.busy).to.be.false;
                    expect(dao._account.folders[0]).to.not.be.empty;
                    expect(localListStub.calledOnce).to.be.true;
                    expect(imapSearchStub.calledOnce).to.be.true;
                    done();
                });
            });

            it('should error while listing local messages', function(done) {
                var folder, localListStub;

                folder = 'FOLDAAAA';
                dao._account.folders = [{
                    type: 'Folder',
                    path: folder,
                    messages: [dummyDecryptedMail]
                }];

                localListStub = sinon.stub(dao, '_localListMessages').yields({});

                dao.sync({
                    folder: folder
                }, function(err) {
                    expect(err).to.exist;

                    expect(dao._account.busy).to.be.false;
                    expect(localListStub.calledOnce).to.be.true;
                    done();
                });
            });

            it('should remove messages from the remote', function(done) {
                var invocations, folder, localListStub, imapSearchStub, localDeleteStub, imapDeleteStub;

                invocations = 0;
                folder = 'FOLDAAAA';
                dao._account.folders = [{
                    type: 'Folder',
                    path: folder,
                    messages: []
                }];

                localListStub = sinon.stub(dao, '_localListMessages').yields(null, [dummyEncryptedMail]);
                imapSearchStub = sinon.stub(dao, '_imapSearch');
                imapSearchStub.withArgs({
                    folder: folder
                }).yields(null, []);
                imapSearchStub.withArgs({
                    folder: folder,
                    unread: true
                }).yields(null, []);
                imapSearchStub.withArgs({
                    folder: folder,
                    answered: true
                }).yields(null, []);

                imapDeleteStub = sinon.stub(dao, '_imapDeleteMessage').yields();
                localDeleteStub = sinon.stub(dao, '_localDeleteMessage').yields();

                dao.sync({
                    folder: folder
                }, function(err) {
                    expect(err).to.not.exist;

                    if (invocations === 0) {
                        expect(dao._account.busy).to.be.true;
                        invocations++;
                        return;
                    }

                    expect(dao._account.busy).to.be.false;
                    expect(dao._account.folders[0].messages).to.be.empty;
                    expect(localListStub.calledOnce).to.be.true;
                    expect(imapSearchStub.calledThrice).to.be.true;
                    expect(localDeleteStub.calledOnce).to.be.true;
                    expect(imapDeleteStub.calledOnce).to.be.true;
                    done();
                });
            });

            it('should error whilte removing messages from local', function(done) {
                var invocations, folder, localListStub, imapSearchStub, localDeleteStub, imapDeleteStub;

                invocations = 0;
                folder = 'FOLDAAAA';
                dao._account.folders = [{
                    type: 'Folder',
                    path: folder,
                    messages: []
                }];

                localListStub = sinon.stub(dao, '_localListMessages').yields(null, [dummyEncryptedMail]);
                imapSearchStub = sinon.stub(dao, '_imapSearch');
                imapDeleteStub = sinon.stub(dao, '_imapDeleteMessage').yields();
                localDeleteStub = sinon.stub(dao, '_localDeleteMessage').yields({});

                dao.sync({
                    folder: folder
                }, function(err) {
                    expect(err).to.exist;

                    expect(dao._account.busy).to.be.false;
                    expect(dao._account.folders[0].messages).to.be.empty;
                    expect(localListStub.calledOnce).to.be.true;
                    expect(localDeleteStub.calledOnce).to.be.true;
                    expect(imapDeleteStub.calledOnce).to.be.true;
                    expect(imapSearchStub.called).to.be.false;
                    done();
                });
            });

            it('should error while removing messages from the remote', function(done) {
                var folder, localListStub, imapSearchStub, localDeleteStub, imapDeleteStub;

                folder = 'FOLDAAAA';
                dao._account.folders = [{
                    type: 'Folder',
                    path: folder,
                    messages: []
                }];

                localListStub = sinon.stub(dao, '_localListMessages').yields(null, [dummyEncryptedMail]);
                imapSearchStub = sinon.stub(dao, '_imapSearch');
                imapDeleteStub = sinon.stub(dao, '_imapDeleteMessage').yields({});
                localDeleteStub = sinon.stub(dao, '_localDeleteMessage');

                dao.sync({
                    folder: folder
                }, function(err) {
                    expect(err).to.exist;

                    expect(dao._account.busy).to.be.false;
                    expect(dao._account.folders[0].messages).to.be.empty;
                    expect(localListStub.calledOnce).to.be.true;
                    expect(imapDeleteStub.calledOnce).to.be.true;
                    expect(localDeleteStub.called).to.be.false;
                    expect(imapSearchStub.called).to.be.false;

                    done();
                });
            });

            it('should delete messages locally if not present on remote', function(done) {
                var invocations, folder, localListStub, imapSearchStub, localDeleteStub;

                invocations = 0;
                folder = 'FOLDAAAA';
                dao._account.folders = [{
                    type: 'Folder',
                    path: folder,
                    messages: [dummyDecryptedMail]
                }];


                localListStub = sinon.stub(dao, '_localListMessages').withArgs({
                    folder: folder
                }).yields(null, [dummyEncryptedMail]);
                imapSearchStub = sinon.stub(dao, '_imapSearch');
                imapSearchStub.withArgs({
                    folder: folder
                }).yields(null, []);
                imapSearchStub.withArgs({
                    folder: folder,
                    unread: true
                }).yields(null, []);
                imapSearchStub.withArgs({
                    folder: folder,
                    answered: true
                }).yields(null, []);
                localDeleteStub = sinon.stub(dao, '_localDeleteMessage').withArgs({
                    folder: folder,
                    uid: dummyEncryptedMail.uid
                }).yields();

                dao.sync({
                    folder: folder
                }, function(err) {
                    expect(err).to.not.exist;

                    if (invocations === 0) {
                        expect(dao._account.busy).to.be.true;
                        invocations++;
                        return;
                    }

                    expect(dao._account.busy).to.be.false;
                    expect(dao._account.folders[0].messages).to.be.empty;
                    expect(localListStub.calledOnce).to.be.true;
                    expect(imapSearchStub.calledThrice).to.be.true;
                    expect(localDeleteStub.calledOnce).to.be.true;
                    done();
                });

            });

            it('should error while deleting locally if not present on remote', function(done) {
                var invocations, folder, localListStub, imapSearchStub, localDeleteStub;

                invocations = 0;
                folder = 'FOLDAAAA';
                dao._account.folders = [{
                    type: 'Folder',
                    path: folder,
                    messages: [dummyDecryptedMail]
                }];


                localListStub = sinon.stub(dao, '_localListMessages').yields(null, [dummyEncryptedMail]);
                localDeleteStub = sinon.stub(dao, '_localDeleteMessage').yields({});
                imapSearchStub = sinon.stub(dao, '_imapSearch').withArgs({
                    folder: folder
                }).yields(null, []);


                dao.sync({
                    folder: folder
                }, function(err) {
                    if (invocations === 0) {
                        expect(err).to.not.exist;
                        expect(dao._account.busy).to.be.true;
                        invocations++;
                        return;
                    }

                    expect(err).to.exist;
                    expect(dao._account.busy).to.be.false;
                    expect(dao._account.folders[0].messages).to.not.be.empty;
                    expect(localListStub.calledOnce).to.be.true;
                    expect(imapSearchStub.calledOnce).to.be.true;
                    expect(localDeleteStub.calledOnce).to.be.true;
                    done();
                });
            });

            it('should fetch messages downstream from the remote', function(done) {
                var invocations, folder, localListStub, imapSearchStub, imapGetStub, localStoreStub;

                invocations = 0;
                folder = 'FOLDAAAA';
                dao._account.folders = [{
                    type: 'Folder',
                    path: folder,
                    messages: []
                }];

                localListStub = sinon.stub(dao, '_localListMessages').withArgs({
                    folder: folder
                }).yields(null, []);
                imapSearchStub = sinon.stub(dao, '_imapSearch');
                imapSearchStub.withArgs({
                    folder: folder
                }).yields(null, [dummyEncryptedMail.uid]);
                imapSearchStub.withArgs({
                    folder: folder,
                    unread: true
                }).yields(null, []);
                imapSearchStub.withArgs({
                    folder: folder,
                    answered: true
                }).yields(null, []);

                imapGetStub = sinon.stub(dao, '_imapGetMessage').withArgs({
                    folder: folder,
                    uid: dummyEncryptedMail.uid
                }).yields(null, dummyEncryptedMail);

                localStoreStub = sinon.stub(dao, '_localStoreMessages').yields();
                keychainStub.getReceiverPublicKey.withArgs(dummyEncryptedMail.from[0].address).yields(null, mockKeyPair);
                pgpStub.decrypt.withArgs(dummyEncryptedMail.body, mockKeyPair.publicKey).yields(null, dummyDecryptedMail.body);


                dao.sync({
                    folder: folder
                }, function(err) {
                    expect(err).to.not.exist;

                    if (invocations === 0) {
                        expect(dao._account.busy).to.be.true;
                        invocations++;
                        return;
                    }

                    expect(dao._account.busy).to.be.false;
                    expect(dao._account.folders[0].messages).to.not.be.empty;
                    expect(localListStub.calledOnce).to.be.true;
                    expect(imapSearchStub.calledThrice).to.be.true;
                    expect(imapGetStub.calledOnce).to.be.true;
                    expect(localStoreStub.calledOnce).to.be.true;
                    expect(keychainStub.getReceiverPublicKey.calledOnce).to.be.true;
                    expect(pgpStub.decrypt.calledOnce).to.be.true;
                    done();
                });
            });

            it('should not fetch non-whitelisted mails', function(done) {
                var invocations, folder, localListStub, imapSearchStub, imapGetStub, localStoreStub;

                invocations = 0;
                folder = 'FOLDAAAA';
                dao._account.folders = [{
                    type: 'Folder',
                    path: folder,
                    messages: []
                }];

                localListStub = sinon.stub(dao, '_localListMessages').yields(null, []);
                imapSearchStub = sinon.stub(dao, '_imapSearch');
                imapSearchStub.withArgs({
                    folder: folder
                }).yields(null, [nonWhitelistedMail.uid]);
                imapSearchStub.withArgs({
                    folder: folder,
                    unread: true
                }).yields(null, []);
                imapSearchStub.withArgs({
                    folder: folder,
                    answered: true
                }).yields(null, []);
                imapGetStub = sinon.stub(dao, '_imapGetMessage').yields(null, nonWhitelistedMail);
                localStoreStub = sinon.stub(dao, '_localStoreMessages');

                dao.sync({
                    folder: folder
                }, function(err) {
                    expect(err).to.not.exist;

                    if (invocations === 0) {
                        expect(dao._account.busy).to.be.true;
                        invocations++;
                        return;
                    }

                    expect(dao._account.busy).to.be.false;
                    expect(dao._account.folders[0].messages).to.be.empty;
                    expect(localListStub.calledOnce).to.be.true;
                    expect(imapSearchStub.calledThrice).to.be.true;
                    expect(imapGetStub.calledOnce).to.be.true;
                    expect(localStoreStub.called).to.be.false;
                    expect(keychainStub.getReceiverPublicKey.called).to.be.false;
                    expect(pgpStub.decrypt.called).to.be.false;
                    done();
                });
            });

            it('should error while decrypting fetch messages from the remote', function(done) {
                var invocations, folder, localListStub, imapSearchStub, imapGetStub, localStoreStub;

                invocations = 0;
                folder = 'FOLDAAAA';
                dao._account.folders = [{
                    type: 'Folder',
                    path: folder,
                    messages: []
                }];

                localListStub = sinon.stub(dao, '_localListMessages').yields(null, []);
                imapSearchStub = sinon.stub(dao, '_imapSearch');
                imapSearchStub.withArgs({
                    folder: folder
                }).yields(null, [dummyEncryptedMail.uid]);
                imapGetStub = sinon.stub(dao, '_imapGetMessage').yields(null, dummyEncryptedMail);
                localStoreStub = sinon.stub(dao, '_localStoreMessages').yields();
                keychainStub.getReceiverPublicKey.yields({});

                dao.sync({
                    folder: folder
                }, function(err) {

                    if (invocations === 0) {
                        expect(err).to.not.exist;
                        expect(dao._account.busy).to.be.true;
                        invocations++;
                        return;
                    }

                    expect(err).to.exist;
                    expect(dao._account.busy).to.be.false;
                    expect(dao._account.folders[0].messages).to.be.empty;
                    expect(localListStub.calledOnce).to.be.true;
                    expect(imapSearchStub.calledOnce).to.be.true;
                    expect(imapGetStub.calledOnce).to.be.true;
                    expect(localStoreStub.calledOnce).to.be.true;
                    expect(keychainStub.getReceiverPublicKey.calledOnce).to.be.true;
                    expect(pgpStub.decrypt.called).to.be.false;
                    done();
                });
            });

            it('should error while storing messages from the remote locally', function(done) {
                var invocations, folder, localListStub, imapSearchStub, imapGetStub, localStoreStub;

                invocations = 0;
                folder = 'FOLDAAAA';
                dao._account.folders = [{
                    type: 'Folder',
                    path: folder,
                    messages: []
                }];

                localListStub = sinon.stub(dao, '_localListMessages').yields(null, []);
                imapSearchStub = sinon.stub(dao, '_imapSearch');
                imapSearchStub.withArgs({
                    folder: folder
                }).yields(null, [dummyEncryptedMail.uid]);
                imapGetStub = sinon.stub(dao, '_imapGetMessage').yields(null, dummyEncryptedMail);
                localStoreStub = sinon.stub(dao, '_localStoreMessages').yields({});

                dao.sync({
                    folder: folder
                }, function(err) {

                    if (invocations === 0) {
                        expect(err).to.not.exist;
                        expect(dao._account.busy).to.be.true;
                        invocations++;
                        return;
                    }

                    expect(err).to.exist;
                    expect(dao._account.busy).to.be.false;
                    expect(dao._account.folders[0].messages).to.be.empty;
                    expect(localListStub.calledOnce).to.be.true;
                    expect(imapSearchStub.calledOnce).to.be.true;
                    expect(imapGetStub.calledOnce).to.be.true;
                    expect(localStoreStub.calledOnce).to.be.true;
                    expect(keychainStub.getReceiverPublicKey.called).to.be.false;
                    expect(pgpStub.decrypt.called).to.be.false;
                    done();
                });
            });

            it('should error while fetching messages from the remote', function(done) {
                var invocations, folder, localListStub, imapSearchStub, imapGetStub, localStoreStub;

                invocations = 0;
                folder = 'FOLDAAAA';
                dao._account.folders = [{
                    type: 'Folder',
                    path: folder,
                    messages: []
                }];

                localListStub = sinon.stub(dao, '_localListMessages').yields(null, []);
                imapSearchStub = sinon.stub(dao, '_imapSearch');
                imapSearchStub.withArgs({
                    folder: folder
                }).yields(null, [dummyEncryptedMail.uid]);
                imapGetStub = sinon.stub(dao, '_imapGetMessage').yields({});
                localStoreStub = sinon.stub(dao, '_localStoreMessages');

                dao.sync({
                    folder: folder
                }, function(err) {

                    if (invocations === 0) {
                        expect(err).to.not.exist;
                        expect(dao._account.busy).to.be.true;
                        invocations++;
                        return;
                    }

                    expect(err).to.exist;
                    expect(dao._account.busy).to.be.false;
                    expect(dao._account.folders[0].messages).to.be.empty;
                    expect(localListStub.calledOnce).to.be.true;
                    expect(imapSearchStub.calledOnce).to.be.true;
                    expect(imapGetStub.calledOnce).to.be.true;
                    expect(localStoreStub.called).to.be.false;
                    expect(keychainStub.getReceiverPublicKey.called).to.be.false;
                    expect(pgpStub.decrypt.called).to.be.false;
                    done();
                });
            });

            it('should verify an authentication mail', function(done) {
                var invocations, folder, localListStub, imapSearchStub, imapGetStub, markReadStub, imapDeleteStub;

                invocations = 0;
                folder = 'FOLDAAAA';
                dao._account.folders = [{
                    type: 'Folder',
                    path: folder,
                    messages: []
                }];

                localListStub = sinon.stub(dao, '_localListMessages').yields(null, []);
                imapSearchStub = sinon.stub(dao, '_imapSearch');
                imapSearchStub.withArgs({
                    folder: folder
                }).yields(null, [verificationMail.uid]);
                imapSearchStub.withArgs({
                    folder: folder,
                    unread: true
                }).yields(null, []);
                imapSearchStub.withArgs({
                    folder: folder,
                    answered: true
                }).yields(null, []);

                imapGetStub = sinon.stub(dao, '_imapGetMessage').yields(null, verificationMail);
                keychainStub.verifyPublicKey.withArgs(verificationUuid).yields();
                markReadStub = sinon.stub(dao, '_imapMark').withArgs({
                    folder: folder,
                    uid: verificationMail.uid,
                    unread: false
                }).yields();
                imapDeleteStub = sinon.stub(dao, '_imapDeleteMessage').withArgs({
                    folder: folder,
                    uid: verificationMail.uid
                }).yields();

                dao.sync({
                    folder: folder
                }, function(err) {
                    expect(err).to.not.exist;

                    if (invocations === 0) {
                        expect(dao._account.busy).to.be.true;
                        invocations++;
                        return;
                    }

                    expect(dao._account.busy).to.be.false;
                    expect(dao._account.folders[0].messages).to.be.empty;
                    expect(localListStub.calledOnce).to.be.true;
                    expect(imapSearchStub.calledThrice).to.be.true;
                    expect(imapGetStub.calledOnce).to.be.true;
                    expect(keychainStub.verifyPublicKey.calledOnce).to.be.true;
                    expect(markReadStub.calledOnce).to.be.true;
                    expect(imapDeleteStub.calledOnce).to.be.true;

                    done();
                });
            });

            it('should fail during deletion of an authentication mail', function(done) {
                var invocations, folder, localListStub, imapSearchStub,
                    imapGetStub, markReadStub, imapDeleteStub;

                invocations = 0;
                folder = 'FOLDAAAA';
                dao._account.folders = [{
                    type: 'Folder',
                    path: folder,
                    messages: []
                }];

                localListStub = sinon.stub(dao, '_localListMessages').yields(null, []);
                imapSearchStub = sinon.stub(dao, '_imapSearch');
                imapSearchStub.withArgs({
                    folder: folder
                }).yields(null, [verificationMail.uid]);

                imapGetStub = sinon.stub(dao, '_imapGetMessage').yields(null, verificationMail);
                keychainStub.verifyPublicKey.yields();
                markReadStub = sinon.stub(dao, '_imapMark').yields();
                imapDeleteStub = sinon.stub(dao, '_imapDeleteMessage').yields({});

                dao.sync({
                    folder: folder
                }, function(err) {

                    if (invocations === 0) {
                        expect(err).to.not.exist;
                        expect(dao._account.busy).to.be.true;
                        invocations++;
                        return;
                    }

                    expect(err).to.exist;
                    expect(dao._account.busy).to.be.false;
                    expect(dao._account.folders[0].messages).to.be.empty;
                    expect(localListStub.calledOnce).to.be.true;
                    expect(imapSearchStub.calledOnce).to.be.true;
                    expect(imapGetStub.calledOnce).to.be.true;
                    expect(keychainStub.verifyPublicKey.calledOnce).to.be.true;
                    expect(markReadStub.calledOnce).to.be.true;
                    expect(imapDeleteStub.calledOnce).to.be.true;

                    done();
                });
            });

            it('should fail during marking an authentication mail read', function(done) {
                var invocations, folder, localListStub, imapSearchStub,
                    imapGetStub, markReadStub, imapDeleteStub;

                invocations = 0;
                folder = 'FOLDAAAA';
                dao._account.folders = [{
                    type: 'Folder',
                    path: folder,
                    messages: []
                }];

                localListStub = sinon.stub(dao, '_localListMessages').yields(null, []);
                imapSearchStub = sinon.stub(dao, '_imapSearch');
                imapSearchStub.withArgs({
                    folder: folder
                }).yields(null, [verificationMail.uid]);

                imapGetStub = sinon.stub(dao, '_imapGetMessage').yields(null, verificationMail);
                keychainStub.verifyPublicKey.yields();
                markReadStub = sinon.stub(dao, '_imapMark').yields({});
                imapDeleteStub = sinon.stub(dao, '_imapDeleteMessage');

                dao.sync({
                    folder: folder
                }, function(err) {

                    if (invocations === 0) {
                        expect(err).to.not.exist;
                        expect(dao._account.busy).to.be.true;
                        invocations++;
                        return;
                    }

                    expect(err).to.exist;
                    expect(dao._account.busy).to.be.false;
                    expect(dao._account.folders[0].messages).to.be.empty;
                    expect(localListStub.calledOnce).to.be.true;
                    expect(imapSearchStub.calledOnce).to.be.true;
                    expect(imapGetStub.calledOnce).to.be.true;
                    expect(keychainStub.verifyPublicKey.calledOnce).to.be.true;
                    expect(markReadStub.calledOnce).to.be.true;
                    expect(imapDeleteStub.called).to.be.false;

                    done();
                });
            });

            it('should fail during verifying authentication', function(done) {
                var invocations, folder, localListStub, imapSearchStub,
                    imapGetStub, markReadStub, imapDeleteStub;

                invocations = 0;
                folder = 'FOLDAAAA';
                dao._account.folders = [{
                    type: 'Folder',
                    path: folder,
                    messages: []
                }];

                localListStub = sinon.stub(dao, '_localListMessages').yields(null, []);
                imapSearchStub = sinon.stub(dao, '_imapSearch');
                imapSearchStub.withArgs({
                    folder: folder
                }).yields(null, [verificationMail.uid]);
                imapGetStub = sinon.stub(dao, '_imapGetMessage').yields(null, verificationMail);
                keychainStub.verifyPublicKey.yields({});
                markReadStub = sinon.stub(dao, '_imapMark');
                imapDeleteStub = sinon.stub(dao, '_imapDeleteMessage');

                dao.sync({
                    folder: folder
                }, function(err) {

                    if (invocations === 0) {
                        expect(err).to.not.exist;
                        expect(dao._account.busy).to.be.true;
                        invocations++;
                        return;
                    }

                    expect(err).to.exist;
                    expect(dao._account.busy).to.be.false;
                    expect(dao._account.folders[0].messages).to.be.empty;
                    expect(localListStub.calledOnce).to.be.true;
                    expect(imapSearchStub.calledOnce).to.be.true;
                    expect(imapGetStub.calledOnce).to.be.true;
                    expect(keychainStub.verifyPublicKey.calledOnce).to.be.true;
                    expect(markReadStub.called).to.be.false;
                    expect(imapDeleteStub.called).to.be.false;

                    done();
                });
            });

            it('should not bother about read authentication mails', function(done) {
                var invocations, folder, localListStub, imapSearchStub,
                    imapGetStub, markReadStub, imapDeleteStub;

                invocations = 0;
                folder = 'FOLDAAAA';
                dao._account.folders = [{
                    type: 'Folder',
                    path: folder,
                    messages: []
                }];

                verificationMail.unread = false;

                localListStub = sinon.stub(dao, '_localListMessages').yields(null, []);
                imapSearchStub = sinon.stub(dao, '_imapSearch');
                imapSearchStub.withArgs({
                    folder: folder
                }).yields(null, [verificationMail.uid]);
                imapSearchStub.withArgs({
                    folder: folder,
                    unread: true
                }).yields(null, []);
                imapSearchStub.withArgs({
                    folder: folder,
                    answered: true
                }).yields(null, []);
                imapGetStub = sinon.stub(dao, '_imapGetMessage').yields(null, verificationMail);
                markReadStub = sinon.stub(dao, '_imapMark');
                imapDeleteStub = sinon.stub(dao, '_imapDeleteMessage');

                dao.sync({
                    folder: folder
                }, function(err) {
                    expect(err).to.not.exist;

                    if (invocations === 0) {
                        expect(dao._account.busy).to.be.true;
                        invocations++;
                        return;
                    }

                    expect(dao._account.busy).to.be.false;
                    expect(dao._account.folders[0].messages).to.be.empty;
                    expect(localListStub.calledOnce).to.be.true;
                    expect(imapSearchStub.calledThrice).to.be.true;
                    expect(imapGetStub.calledOnce).to.be.true;
                    expect(keychainStub.verifyPublicKey.called).to.be.false;
                    expect(markReadStub.called).to.be.false;
                    expect(imapDeleteStub.called).to.be.false;

                    done();
                });
            });

            it('should not bother about corrupted authentication mails', function(done) {
                var invocations, folder, localListStub, imapSearchStub,
                    imapGetStub, markReadStub, imapDeleteStub;

                invocations = 0;
                folder = 'FOLDAAAA';
                dao._account.folders = [{
                    type: 'Folder',
                    path: folder,
                    messages: []
                }];

                verificationMail.body = 'url? there is no url.';

                localListStub = sinon.stub(dao, '_localListMessages').yields(null, []);
                imapSearchStub = sinon.stub(dao, '_imapSearch');
                imapSearchStub.withArgs({
                    folder: folder
                }).yields(null, [verificationMail.uid]);
                imapSearchStub.withArgs({
                    folder: folder,
                    unread: true
                }).yields(null, []);
                imapSearchStub.withArgs({
                    folder: folder,
                    answered: true
                }).yields(null, []);
                imapGetStub = sinon.stub(dao, '_imapGetMessage').yields(null, verificationMail);
                markReadStub = sinon.stub(dao, '_imapMark');
                imapDeleteStub = sinon.stub(dao, '_imapDeleteMessage');

                dao.sync({
                    folder: folder
                }, function(err) {
                    expect(err).to.not.exist;

                    if (invocations === 0) {
                        expect(dao._account.busy).to.be.true;
                        invocations++;
                        return;
                    }

                    expect(dao._account.busy).to.be.false;
                    expect(dao._account.folders[0].messages).to.be.empty;
                    expect(localListStub.calledOnce).to.be.true;
                    expect(imapSearchStub.calledThrice).to.be.true;
                    expect(imapGetStub.calledOnce).to.be.true;
                    expect(keychainStub.verifyPublicKey.called).to.be.false;
                    expect(markReadStub.called).to.be.false;
                    expect(imapDeleteStub.called).to.be.false;

                    done();
                });
            });

            it('should sync tags from memory to imap and storage', function(done) {
                var folder, localListStub, imapSearchStub, invocations,
                    markStub, localStoreStub;

                invocations = 0;
                folder = 'FOLDAAAA';
                dao._account.folders = [{
                    type: 'Folder',
                    path: folder,
                    messages: [dummyDecryptedMail]
                }];

                var inStorage = JSON.parse(JSON.stringify(dummyEncryptedMail));
                var inImap = JSON.parse(JSON.stringify(dummyEncryptedMail));
                dummyDecryptedMail.unread = inImap.unread = true;

                localListStub = sinon.stub(dao, '_localListMessages').yields(null, [inStorage]);
                imapSearchStub = sinon.stub(dao, '_imapSearch');
                imapSearchStub.withArgs({
                    folder: folder
                }).yields(null, [inImap.uid]);
                imapSearchStub.withArgs({
                    folder: folder,
                    unread: true
                }).yields(null, [inImap.uid]);
                imapSearchStub.withArgs({
                    folder: folder,
                    answered: true
                }).yields(null, []);
                markStub = sinon.stub(dao, '_imapMark').withArgs({
                    folder: folder,
                    uid: dummyDecryptedMail.uid,
                    unread: dummyDecryptedMail.unread,
                    answered: dummyDecryptedMail.answered
                }).yields();
                localStoreStub = sinon.stub(dao, '_localStoreMessages').withArgs({
                    folder: folder,
                    emails: [inStorage]
                }).yields();

                dao.sync({
                    folder: folder
                }, function(err) {
                    expect(err).to.not.exist;

                    if (invocations === 0) {
                        expect(dao._account.busy).to.be.true;
                        invocations++;
                        return;
                    }

                    expect(dao._account.busy).to.be.false;
                    expect(dao._account.folders[0]).to.not.be.empty;
                    expect(localListStub.calledOnce).to.be.true;
                    expect(imapSearchStub.calledThrice).to.be.true;
                    expect(markStub.calledOnce).to.be.true;
                    expect(localStoreStub.calledOnce).to.be.true;

                    expect(inStorage.unread).to.equal(dummyDecryptedMail.unread);
                    expect(inStorage.answered).to.equal(dummyDecryptedMail.answered);

                    done();
                });
            });

            it('should error while syncing unread tags from memory to storage', function(done) {
                var folder, localListStub, imapSearchStub, invocations, markStub, localStoreStub;

                invocations = 0;
                folder = 'FOLDAAAA';
                dao._account.folders = [{
                    type: 'Folder',
                    path: folder,
                    messages: [dummyDecryptedMail]
                }];

                var inStorage = JSON.parse(JSON.stringify(dummyEncryptedMail));
                var inImap = JSON.parse(JSON.stringify(dummyEncryptedMail));
                dummyDecryptedMail.unread = inImap.unread = true;

                localListStub = sinon.stub(dao, '_localListMessages').yields(null, [inStorage]);
                imapSearchStub = sinon.stub(dao, '_imapSearch');
                markStub = sinon.stub(dao, '_imapMark').yields();
                localStoreStub = sinon.stub(dao, '_localStoreMessages').yields({});

                dao.sync({
                    folder: folder
                }, function(err) {
                    expect(err).to.exist;

                    expect(dao._account.busy).to.be.false;
                    expect(dao._account.folders[0]).to.not.be.empty;
                    expect(localListStub.calledOnce).to.be.true;
                    expect(markStub.calledOnce).to.be.true;
                    expect(localStoreStub.calledOnce).to.be.true;
                    expect(imapSearchStub.called).to.be.false;
                    done();
                });
            });

            it('should error while syncing answered tags from memory to storage', function(done) {
                var folder, localListStub, imapSearchStub, invocations, markStub, localStoreStub;

                invocations = 0;
                folder = 'FOLDAAAA';
                dao._account.folders = [{
                    type: 'Folder',
                    path: folder,
                    messages: [dummyDecryptedMail]
                }];

                var inStorage = JSON.parse(JSON.stringify(dummyEncryptedMail));
                var inImap = JSON.parse(JSON.stringify(dummyEncryptedMail));
                dummyDecryptedMail.unread = inImap.unread = true;

                localListStub = sinon.stub(dao, '_localListMessages').yields(null, [inStorage]);
                imapSearchStub = sinon.stub(dao, '_imapSearch');
                markStub = sinon.stub(dao, '_imapMark').yields();
                localStoreStub = sinon.stub(dao, '_localStoreMessages').yields({});

                dao.sync({
                    folder: folder
                }, function(err) {
                    expect(err).to.exist;

                    expect(dao._account.busy).to.be.false;
                    expect(dao._account.folders[0]).to.not.be.empty;
                    expect(localListStub.calledOnce).to.be.true;
                    expect(markStub.calledOnce).to.be.true;
                    expect(localStoreStub.calledOnce).to.be.true;
                    expect(imapSearchStub.called).to.be.false;
                    done();
                });
            });

            it('should error while syncing tags from memory to imap', function(done) {
                var folder, localListStub, imapSearchStub, invocations,
                    markStub, localStoreStub;

                invocations = 0;
                folder = 'FOLDAAAA';
                dao._account.folders = [{
                    type: 'Folder',
                    path: folder,
                    messages: [dummyDecryptedMail]
                }];

                var inStorage = JSON.parse(JSON.stringify(dummyEncryptedMail));
                var inImap = JSON.parse(JSON.stringify(dummyEncryptedMail));
                dummyDecryptedMail.unread = inImap.unread = true;

                localListStub = sinon.stub(dao, '_localListMessages').yields(null, [inStorage]);
                imapSearchStub = sinon.stub(dao, '_imapSearch');
                markStub = sinon.stub(dao, '_imapMark').yields({});
                localStoreStub = sinon.stub(dao, '_localStoreMessages');

                dao.sync({
                    folder: folder
                }, function(err) {
                    expect(err).to.exist;

                    expect(dao._account.busy).to.be.false;
                    expect(dao._account.folders[0]).to.not.be.empty;
                    expect(localListStub.calledOnce).to.be.true;
                    expect(markStub.calledOnce).to.be.true;
                    expect(localStoreStub.called).to.be.false;
                    expect(imapSearchStub.called).to.be.false;
                    done();
                });
            });

            it('should sync tags from imap to memory and storage', function(done) {
                var folder, localListStub, imapSearchStub, invocations,
                    markStub, localStoreStub;

                invocations = 0;
                folder = 'FOLDAAAA';
                dao._account.folders = [{
                    type: 'Folder',
                    path: folder,
                    messages: [dummyDecryptedMail]
                }];

                var inStorage = JSON.parse(JSON.stringify(dummyEncryptedMail));
                dummyDecryptedMail.unread = inStorage.unread = true;

                localListStub = sinon.stub(dao, '_localListMessages').yields(null, [inStorage]);
                imapSearchStub = sinon.stub(dao, '_imapSearch');
                imapSearchStub.withArgs({
                    folder: folder
                }).yields(null, [dummyEncryptedMail.uid]);
                imapSearchStub.withArgs({
                    folder: folder,
                    unread: true
                }).yields(null, []);
                imapSearchStub.withArgs({
                    folder: folder,
                    answered: true
                }).yields(null, []);
                markStub = sinon.stub(dao, '_imapMark');
                localStoreStub = sinon.stub(dao, '_localStoreMessages').yields();

                dao.sync({
                    folder: folder
                }, function(err) {
                    expect(err).to.not.exist;

                    if (invocations === 0) {
                        expect(dao._account.busy).to.be.true;
                        invocations++;
                        return;
                    }

                    expect(dao._account.busy).to.be.false;
                    expect(dao._account.folders[0]).to.not.be.empty;
                    expect(localListStub.calledTwice).to.be.true;
                    expect(imapSearchStub.calledThrice).to.be.true;
                    expect(markStub.called).to.be.false;
                    expect(localStoreStub.calledOnce).to.be.true;

                    expect(dummyDecryptedMail.unread).to.equal(false);
                    expect(inStorage.unread).to.equal(false);

                    done();
                });
            });

            it('should error while searching for unread tags on imap', function(done) {
                var folder, localListStub, imapSearchStub, invocations, markStub, localStoreStub;

                invocations = 0;
                folder = 'FOLDAAAA';
                dao._account.folders = [{
                    type: 'Folder',
                    path: folder,
                    messages: [dummyDecryptedMail]
                }];

                var inStorage = JSON.parse(JSON.stringify(dummyEncryptedMail));
                dummyDecryptedMail.unread = inStorage.unread = true;

                localListStub = sinon.stub(dao, '_localListMessages').yields(null, [inStorage]);
                imapSearchStub = sinon.stub(dao, '_imapSearch');
                imapSearchStub.withArgs({
                    folder: folder
                }).yields(null, [dummyEncryptedMail.uid]);
                imapSearchStub.withArgs({
                    folder: folder,
                    unread: true
                }).yields({});
                markStub = sinon.stub(dao, '_imapMark');
                localStoreStub = sinon.stub(dao, '_localStoreMessages');

                dao.sync({
                    folder: folder
                }, function(err) {

                    if (invocations === 0) {
                        expect(err).to.not.exist;
                        expect(dao._account.busy).to.be.true;
                        invocations++;
                        return;
                    }

                    expect(err).to.exist;
                    expect(dao._account.busy).to.be.false;
                    expect(dao._account.folders[0]).to.not.be.empty;
                    expect(localListStub.calledOnce).to.be.true;
                    expect(markStub.called).to.be.false;
                    expect(imapSearchStub.calledTwice).to.be.true;
                    expect(localStoreStub.called).to.be.false;

                    expect(inStorage.unread).to.equal(true);
                    expect(dummyDecryptedMail.unread).to.equal(true); // the live object has not been touched!

                    done();
                });
            });

            it('should error while searching for answered tags on imap', function(done) {
                var folder, localListStub, imapSearchStub, invocations, markStub, localStoreStub;

                invocations = 0;
                folder = 'FOLDAAAA';
                dao._account.folders = [{
                    type: 'Folder',
                    path: folder,
                    messages: [dummyDecryptedMail]
                }];

                var inStorage = JSON.parse(JSON.stringify(dummyEncryptedMail));
                dummyDecryptedMail.unread = inStorage.unread = true;

                localListStub = sinon.stub(dao, '_localListMessages').yields(null, [inStorage]);
                imapSearchStub = sinon.stub(dao, '_imapSearch');
                imapSearchStub.withArgs({
                    folder: folder
                }).yields(null, [dummyEncryptedMail.uid]);
                imapSearchStub.withArgs({
                    folder: folder,
                    unread: true
                }).yields(null, []);
                imapSearchStub.withArgs({
                    folder: folder,
                    answered: true
                }).yields({});
                markStub = sinon.stub(dao, '_imapMark');
                localStoreStub = sinon.stub(dao, '_localStoreMessages');

                dao.sync({
                    folder: folder
                }, function(err) {

                    if (invocations === 0) {
                        expect(err).to.not.exist;
                        expect(dao._account.busy).to.be.true;
                        invocations++;
                        return;
                    }

                    expect(err).to.exist;
                    expect(dao._account.busy).to.be.false;
                    expect(dao._account.folders[0]).to.not.be.empty;
                    expect(localListStub.calledOnce).to.be.true;
                    expect(markStub.called).to.be.false;
                    expect(imapSearchStub.calledThrice).to.be.true;
                    expect(localStoreStub.called).to.be.false;

                    expect(inStorage.unread).to.equal(true);
                    expect(dummyDecryptedMail.unread).to.equal(true); // the live object has not been touched!

                    done();
                });
            });

            it('should error while syncing tags from imap to storage', function(done) {
                var folder, localListStub, imapSearchStub, invocations,
                    markStub, localStoreStub;

                invocations = 0;
                folder = 'FOLDAAAA';
                dao._account.folders = [{
                    type: 'Folder',
                    path: folder,
                    messages: [dummyDecryptedMail]
                }];

                var inStorage = JSON.parse(JSON.stringify(dummyEncryptedMail));
                dummyDecryptedMail.unread = inStorage.unread = true;

                localListStub = sinon.stub(dao, '_localListMessages').yields(null, [inStorage]);
                imapSearchStub = sinon.stub(dao, '_imapSearch');
                imapSearchStub.withArgs({
                    folder: folder
                }).yields(null, [dummyEncryptedMail.uid]);
                imapSearchStub.withArgs({
                    folder: folder,
                    unread: true
                }).yields(null, []);
                imapSearchStub.withArgs({
                    folder: folder,
                    answered: true
                }).yields(null, []);
                markStub = sinon.stub(dao, '_imapMark');
                localStoreStub = sinon.stub(dao, '_localStoreMessages').yields({});

                dao.sync({
                    folder: folder
                }, function(err) {

                    if (invocations === 0) {
                        expect(err).to.not.exist;
                        expect(dao._account.busy).to.be.true;
                        invocations++;
                        return;
                    }

                    expect(err).to.exist;
                    expect(dao._account.busy).to.be.false;
                    expect(dao._account.folders[0]).to.not.be.empty;
                    expect(localListStub.calledTwice).to.be.true;
                    expect(imapSearchStub.calledThrice).to.be.true;
                    expect(markStub.called).to.be.false;
                    expect(localStoreStub.calledOnce).to.be.true;

                    done();
                });
            });
        });

        describe('mark', function() {
            it('should work', function(done) {
                imapClientStub.updateFlags.withArgs({
                    path: 'asdf',
                    uid: 1,
                    unread: false,
                    answered: false
                }).yields();

                dao._imapMark({
                    folder: 'asdf',
                    uid: 1,
                    unread: false,
                    answered: false
                }, function(err) {
                    expect(imapClientStub.updateFlags.calledOnce).to.be.true;
                    expect(err).to.not.exist;
                    done();
                });
            });
        });

        describe('move', function() {
            it('should work', function(done) {
                imapClientStub.moveMessage.withArgs({
                    path: 'asdf',
                    uid: 1,
                    destination: 'asdasd'
                }).yields();

                dao.move({
                    folder: 'asdf',
                    uid: 1,
                    destination: 'asdasd'
                }, function(err) {
                    expect(imapClientStub.moveMessage.calledOnce).to.be.true;
                    expect(err).to.not.exist;
                    done();
                });
            });
        });

        describe('sendPlaintext', function() {
            it('should work', function(done) {
                smtpClientStub.send.withArgs(dummyEncryptedMail).yields();

                dao.sendPlaintext({
                    email: dummyEncryptedMail
                }, function(err) {
                    expect(err).to.not.exist;
                    expect(smtpClientStub.send.calledOnce).to.be.true;
                    done();
                });
            });
        });

        describe('sendEncrypted', function() {
            it('should work', function(done) {
                var encryptStub = sinon.stub(dao, '_encrypt').yields(null, {});
                keychainStub.getReceiverPublicKey.withArgs(dummyDecryptedMail.to[0].address).yields(null, {
                    _id: "fcf8b4aa-5d09-4089-8b4f-e3bc5091daf3",
                    userId: dummyDecryptedMail.to[0].address,
                    publicKey: publicKey
                });
                smtpClientStub.send.yields();

                dao.sendEncrypted({
                    email: dummyDecryptedMail
                }, function(err) {
                    expect(err).to.not.exist;

                    expect(keychainStub.getReceiverPublicKey.calledOnce).to.be.true;
                    expect(encryptStub.calledOnce).to.be.true;
                    expect(smtpClientStub.send.calledOnce).to.be.true;

                    done();
                });
            });
            it('should not work when encryption fails', function(done) {
                var encryptStub = sinon.stub(dao, '_encrypt').yields({});
                keychainStub.getReceiverPublicKey.withArgs(dummyDecryptedMail.to[0].address).yields(null, {
                    _id: "fcf8b4aa-5d09-4089-8b4f-e3bc5091daf3",
                    userId: dummyDecryptedMail.to[0].address,
                    publicKey: publicKey
                });

                dao.sendEncrypted({
                    email: dummyDecryptedMail
                }, function(err) {
                    expect(err).to.exist;

                    expect(keychainStub.getReceiverPublicKey.calledOnce).to.be.true;
                    expect(encryptStub.calledOnce).to.be.true;
                    expect(smtpClientStub.send.called).to.be.false;

                    done();
                });
            });
            it('should not work when key retrieval fails', function(done) {
                var encryptStub = sinon.stub(dao, '_encrypt');
                keychainStub.getReceiverPublicKey.withArgs(dummyDecryptedMail.to[0].address).yields({});

                dao.sendEncrypted({
                    email: dummyDecryptedMail
                }, function(err) {
                    expect(err).to.exist;

                    expect(keychainStub.getReceiverPublicKey.calledOnce).to.be.true;
                    expect(encryptStub.called).to.be.false;
                    expect(smtpClientStub.send.called).to.be.false;

                    done();
                });
            });
            it('should not work invalid recipients', function(done) {
                var encryptStub = sinon.stub(dao, '_encrypt');
                dummyDecryptedMail.to[0].address = 'asd@asd';

                dao.sendEncrypted({
                    email: dummyDecryptedMail
                }, function(err) {
                    expect(err).to.exist;

                    expect(keychainStub.getReceiverPublicKey.called).to.be.false;
                    expect(encryptStub.called).to.be.false;
                    expect(smtpClientStub.send.called).to.be.false;

                    done();
                });
            });
            it('should not work with without sender', function(done) {
                var encryptStub = sinon.stub(dao, '_encrypt');
                dummyDecryptedMail.from[0].address = 'asd@asd';

                dao.sendEncrypted({
                    email: dummyDecryptedMail
                }, function(err) {
                    expect(err).to.exist;

                    expect(keychainStub.getReceiverPublicKey.called).to.be.false;
                    expect(encryptStub.called).to.be.false;
                    expect(smtpClientStub.send.called).to.be.false;

                    done();
                });
            });
            it('should not work without recipients', function(done) {
                var encryptStub = sinon.stub(dao, '_encrypt');
                delete dummyDecryptedMail.to;

                dao.sendEncrypted({
                    email: dummyDecryptedMail
                }, function(err) {
                    expect(err).to.exist;

                    expect(keychainStub.getReceiverPublicKey.called).to.be.false;
                    expect(encryptStub.called).to.be.false;
                    expect(smtpClientStub.send.called).to.be.false;

                    done();
                });
            });
            it('should not work with without sender', function(done) {
                var encryptStub = sinon.stub(dao, '_encrypt');
                delete dummyDecryptedMail.from;

                dao.sendEncrypted({
                    email: dummyDecryptedMail
                }, function(err) {
                    expect(err).to.exist;

                    expect(keychainStub.getReceiverPublicKey.called).to.be.false;
                    expect(encryptStub.called).to.be.false;
                    expect(smtpClientStub.send.called).to.be.false;

                    done();
                });
            });
        });

        describe('_encrypt', function() {
            it('should work without attachments', function(done) {
                var ct = 'OMGSOENCRYPTED';

                pgpStub.exportKeys.yields(null, {
                    privateKeyArmored: mockKeyPair.privateKey.encryptedKey,
                    publicKeyArmored: mockKeyPair.publicKey.publicKey
                });
                pgpStub.encrypt.yields(null, ct);

                dao._encrypt({
                    email: dummyDecryptedMail
                }, function(err) {
                    expect(err).to.not.exist;

                    expect(pgpStub.exportKeys.calledOnce).to.be.true;
                    expect(pgpStub.encrypt.calledOnce).to.be.true;
                    expect(dummyDecryptedMail.body).to.contain(ct);

                    done();
                });
            });
        });

        describe('store', function() {
            it('should work', function(done) {
                pgpStub.exportKeys.yields(null, {
                    publicKeyArmored: 'omgsocrypto'
                });
                pgpStub.encrypt.yields(null, 'asdfasfd');
                devicestorageStub.storeList.yields();

                dao.store(dummyDecryptedMail, function(err) {
                    expect(err).to.not.exist;
                    expect(pgpStub.exportKeys.calledOnce).to.be.true;
                    expect(pgpStub.encrypt.calledOnce).to.be.true;
                    expect(devicestorageStub.storeList.calledOnce).to.be.true;

                    done();
                });
            });
        });

        describe('list', function() {
            it('should work', function(done) {
                devicestorageStub.listItems.yields(null, [dummyEncryptedMail]);
                pgpStub.exportKeys.yields(null, {
                    publicKeyArmored: 'omgsocrypto'
                });
                pgpStub.decrypt.yields(null, dummyDecryptedMail.body);

                dao.list(function(err, mails) {
                    expect(err).to.not.exist;

                    expect(devicestorageStub.listItems.calledOnce).to.be.true;
                    expect(pgpStub.exportKeys.calledOnce).to.be.true;
                    expect(pgpStub.decrypt.calledOnce).to.be.true;
                    expect(mails.length).to.equal(1);
                    expect(mails[0].body).to.equal(dummyDecryptedMail.body);
                    expect(mails[0].subject).to.equal(dummyDecryptedMail.subject);

                    done();
                });
            });
        });

    });
});<|MERGE_RESOLUTION|>--- conflicted
+++ resolved
@@ -609,22 +609,18 @@
             });
         });
 
-<<<<<<< HEAD
-        describe('_imapListMessages', function() {
+        describe('_imapSearch', function() {
             it('should fail when disconnected', function(done) {
                 dao.onDisconnect(null, function(err) {
                     expect(err).to.not.exist;
 
-                    dao._imapListMessages({}, function(err) {
+                    dao._imapSearch({}, function(err) {
                         expect(err.code).to.equal(42);
                         done();
                     });
                 });
             });
 
-=======
-        describe('_imapSearch', function() {
->>>>>>> 550ad373
             it('should work', function(done) {
                 var path = 'FOLDAAAA';
 
